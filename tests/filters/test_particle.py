import itertools
import pytest
import torch
from pyfilter.filters import particle as part
import numpy as np

from .models import linear_models, local_linearization


def median_relative_deviation(y_true, y):
    return np.median(np.abs((y_true - y) / y_true))


def construct_filters(particles=1_500, **kwargs):
    particle_types = (part.SISR, part.APF)

    for pt in particle_types:
        yield lambda m: pt(m, particles, proposal=part.proposals.Bootstrap(), **kwargs)
        yield lambda m: pt(m, particles, proposal=part.proposals.Linearized(n_steps=5), **kwargs)
        yield lambda m: pt(m, particles, proposal=part.proposals.Linearized(n_steps=5, use_second_order=True), **kwargs)

        linear_proposal = part.proposals.LinearGaussianObservations(a_index=0)
        yield lambda m: pt(m, particles, proposal=linear_proposal, **kwargs)


BATCH_SIZES = [
    torch.Size([]),
    torch.Size([10]),
]

MISSING_PERC = [0.0, 0.1]


class TestParticleFilters(object):
    RELATIVE_TOLERANCE = 1e-1
    SERIES_LENGTH = 100
    NUM_STDS = 3.0

    @pytest.mark.parametrize("models", linear_models())
    @pytest.mark.parametrize("filter_", construct_filters())
    @pytest.mark.parametrize("batch_size", BATCH_SIZES)
    @pytest.mark.parametrize("missing_perc", MISSING_PERC)
    @pytest.mark.parametrize("test_copy", [False, True])
    def test_filter_and_log_likelihood(self, models, filter_, batch_size, missing_perc, test_copy):
        np.random.seed(123)
        torch.manual_seed(123)

        model, kalman_model = models
        x, y = kalman_model.sample(self.SERIES_LENGTH)
        y_tensor = torch.from_numpy(y).float()

        if missing_perc > 0.0:
            num_missing = int(missing_perc * self.SERIES_LENGTH)
            indices = np.random.randint(1, y.shape[0], size=num_missing)

            y[indices] = np.ma.masked
            y_tensor[indices] = float("nan")

        kalman_mean, _ = kalman_model.filter(y)

        if len(batch_size) > 0:
            kalman_mean = kalman_mean[:, None]

        kalman_ll = kalman_model.loglikelihood(y)

        f: part.ParticleFilter = filter_(model)
        f.set_batch_shape(batch_size)
        result = f.batch_filter(y_tensor)

        if test_copy:
            old_result = result
            result = result.copy()

            assert (result is not old_result)

            for new_state, copy_state in zip(result.states, old_result.states):
                assert new_state is not copy_state
<<<<<<< HEAD
                assert (new_state.timeseries_state.value == copy_state.timeseries_state.value).all() 
=======
                assert (new_state.x.value == copy_state.x.value).all() 
>>>>>>> d7374355
                assert (new_state.normalized_weights() == copy_state.normalized_weights()).all()

        assert len(result.states) == 1
        assert (((result.loglikelihood - kalman_ll) / kalman_ll).abs() < self.RELATIVE_TOLERANCE).all()

        means = result.filter_means[1:]

        if model.hidden.n_dim == 0:
            means.unsqueeze_(-1)

        deviation = median_relative_deviation(kalman_mean, means.cpu().numpy())
        thresh = 5e-2

        assert deviation < thresh

    @pytest.mark.parametrize("models", linear_models())
    @pytest.mark.parametrize("filter_", construct_filters())
    @pytest.mark.parametrize("batch_size", BATCH_SIZES)
    @pytest.mark.parametrize("missing_perc", MISSING_PERC)
    def test_predict(self, models, filter_, batch_size, missing_perc):
        model, kalman_model = models
        x, y = kalman_model.sample(self.SERIES_LENGTH)

        y_tensor = torch.from_numpy(y).float()
        if missing_perc > 0.0:
            num_missing = int(missing_perc * self.SERIES_LENGTH)
            indices = np.random.randint(1, y.shape[0], size=num_missing)

            y_tensor[indices] = float("nan")

        f: part.ParticleFilter = filter_(model)
        f.set_batch_shape(batch_size)
        result = f.batch_filter(y_tensor)

        num_steps = 10
        path = result.latest_state.predict_path(model, num_steps)

        assert len(path.get_paths()) == 2

        x, y = path.get_paths()

        assert x.shape == torch.Size([num_steps, *f.particles, *f.ssm.hidden.event_shape])

    @pytest.mark.parametrize("models", linear_models())
    @pytest.mark.parametrize("filter_", construct_filters())
    @pytest.mark.parametrize("batch_size", BATCH_SIZES)
    @pytest.mark.parametrize("missing_perc", MISSING_PERC)
    def test_save_and_load(self, models, filter_, batch_size, missing_perc):
        model, kalman_model = models
        x, y = kalman_model.sample(self.SERIES_LENGTH)

        y_tensor = torch.from_numpy(y).float()
        if missing_perc > 0.0:
            num_missing = int(missing_perc * self.SERIES_LENGTH)
            indices = np.random.randint(1, y.shape[0], size=num_missing)

            y_tensor[indices] = float("nan")

        f: part.ParticleFilter = filter_(model)

        f.set_batch_shape(batch_size)
        result = f.batch_filter(y_tensor)

        state_dict = result.state_dict()

        new_result = f.initialize_with_result()
        new_result.load_state_dict(state_dict)

        assert (
                (new_result.filter_means == result.filter_means).all() and
                (new_result.filter_variance == result.filter_variance).all() and
                (new_result.loglikelihood == result.loglikelihood).all()
        )

        for new_s, old_s in zip(new_result.states, result.states):
            new_ts = new_s.get_timeseries_state()
            old_ts = old_s.get_timeseries_state()

            assert (new_ts.value == old_ts.value).all() and (new_ts.time_index == old_ts.time_index).all()

    # TODO: Use same method as for filter rather than copy paste
    @pytest.mark.parametrize("models", linear_models())
    @pytest.mark.parametrize("filter_", construct_filters(particles=1_500, record_states=True))
    @pytest.mark.parametrize("batch_size", BATCH_SIZES)
    @pytest.mark.parametrize("missing_perc", MISSING_PERC)
    @pytest.mark.parametrize("method", ["ffbs", "fl"])
    def test_smooth(self, models, filter_, batch_size, missing_perc, method):
        np.random.seed(123)
        torch.manual_seed(123)

        model, kalman_model = models
        x, y = kalman_model.sample(self.SERIES_LENGTH)
        y_tensor = torch.from_numpy(y).float()

        if missing_perc > 0.0:
            num_missing = int(missing_perc * self.SERIES_LENGTH)
            indices = np.random.randint(1, y.shape[0], size=num_missing)

            y[indices] = np.ma.masked
            y_tensor[indices] = float("nan")

        kalman_mean, _ = kalman_model.smooth(y)

        if len(batch_size) > 0:
            kalman_mean = kalman_mean[:, None]

        f: part.ParticleFilter = filter_(model)
        f.set_batch_shape(batch_size)

        result = f.batch_filter(y_tensor)
        assert len(result.states) == kalman_mean.shape[0] + 1

        smoothed = f.smooth(result.states, method=method)

        means = smoothed[1:].mean(dim=len(batch_size) + 1)

        if model.hidden.n_dim == 0:
            means.unsqueeze_(-1)

        means = means.cpu().numpy()

        thresh = 5e-2
        if method != "fl":
            assert median_relative_deviation(kalman_mean[-int(0.9 * self.SERIES_LENGTH):], means[-int(0.9 * self.SERIES_LENGTH):]) < thresh
        else:
            assert median_relative_deviation(kalman_mean[-10:], means[-10:]) < thresh

    @pytest.mark.parametrize("batch_shape", BATCH_SIZES)
    @pytest.mark.parametrize("linearization", local_linearization())
    def test_local_linearization(self, batch_shape, linearization):
        model, (f, f_prime) = linearization

        x, y = model.sample_states(self.SERIES_LENGTH).get_paths()

        for filt in (part.SISR, part.APF):
            linearized_proposal = filt(model, 1_000, proposal=part.proposals.LocalLinearization(f, f_prime))
            linearized_proposal.set_batch_shape(batch_shape)
            linearized_result = linearized_proposal.batch_filter(y)

            mean = linearized_result.filter_means[1:]
            std = linearized_result.filter_variance[1:].sqrt()

            low = mean - 2 * std
            high = mean + 2 * std

            x_ = x.clone() if batch_shape.numel() == 1 else x.unsqueeze(1)

            # NB: Blunt, but kinda works...
            assert (((low <= x_) & (x_ <= high)).float().mean() > 0.75).all()<|MERGE_RESOLUTION|>--- conflicted
+++ resolved
@@ -12,6 +12,11 @@
 
 
 def construct_filters(particles=1_500, **kwargs):
+def median_relative_deviation(y_true, y):
+    return np.median(np.abs((y_true - y) / y_true))
+
+
+def construct_filters(particles=1_500, **kwargs):
     particle_types = (part.SISR, part.APF)
 
     for pt in particle_types:
@@ -75,11 +80,7 @@
 
             for new_state, copy_state in zip(result.states, old_result.states):
                 assert new_state is not copy_state
-<<<<<<< HEAD
                 assert (new_state.timeseries_state.value == copy_state.timeseries_state.value).all() 
-=======
-                assert (new_state.x.value == copy_state.x.value).all() 
->>>>>>> d7374355
                 assert (new_state.normalized_weights() == copy_state.normalized_weights()).all()
 
         assert len(result.states) == 1
@@ -87,6 +88,8 @@
 
         means = result.filter_means[1:]
 
+        if model.hidden.n_dim == 0:
+            means.unsqueeze_(-1)
         if model.hidden.n_dim == 0:
             means.unsqueeze_(-1)
 
