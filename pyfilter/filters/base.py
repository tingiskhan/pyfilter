--- conflicted
+++ resolved
@@ -1,24 +1,17 @@
 from abc import ABC
-<<<<<<< HEAD
 from typing import Callable, Generic, Sequence, TypeVar, Union
-=======
-from typing import Callable, Sequence, TypeVar, Union
->>>>>>> d7374355
 
 import torch
 from stochproc.timeseries import StateSpaceModel
 from tqdm import tqdm
+from tqdm import tqdm
 
 from .result import FilterResult
 from .state import Correction, Prediction
 
-<<<<<<< HEAD
 TCorrection = TypeVar("TCorrection", bound=Correction)
 TPrediction = TypeVar("TPrediction", bound=Prediction)
 
-=======
-TState = TypeVar("TState", bound=FilterState)
->>>>>>> d7374355
 BoolOrInt = Union[bool, int]
 ModelObject = Union[StateSpaceModel, Callable[["InferenceContext"], StateSpaceModel]]  # noqa: F821
 
@@ -50,6 +43,7 @@
             record_intermediary_states: whether to record intermediary states in :meth:`filter` for models where
                 `observe_every_step` > 1. Must be `True` whenever you are performing smoothing.
         """
+        """
 
         super().__init__()
 
@@ -81,6 +75,7 @@
     def ssm(self) -> StateSpaceModel:
         return self._model
 
+    def initialize_model(self, context: "InferenceContext"):  # noqa: F821
     def initialize_model(self, context: "InferenceContext"):  # noqa: F821
         r"""
         Initializes the model.
@@ -118,6 +113,7 @@
             >>>
             >>> state = sisr.initialize()
             >>> state.x.value.shape
+            >>> state.x.value.shape
             torch.Size([50, 1000])
         """
 
