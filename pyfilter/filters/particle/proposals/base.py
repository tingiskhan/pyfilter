--- conflicted
+++ resolved
@@ -1,20 +1,12 @@
 from abc import ABC
-<<<<<<< HEAD
 from typing import Callable, Tuple
-=======
-from typing import Callable
->>>>>>> d7374355
 
 import torch
 from stochproc.timeseries import (StateSpaceModel, StructuralStochasticProcess,
                                   TimeseriesState)
 from torch.distributions import Distribution
-
-<<<<<<< HEAD
-from pyfilter.filters.state import Prediction
-
-=======
->>>>>>> d7374355
+from typing import Callable
+from abc import ABC
 from .pre_weight_funcs import get_pre_weight_func
 
 
@@ -23,6 +15,9 @@
     Abstract base class for proposal objects.
     """
 
+    def __init__(
+        self, pre_weight_func: Callable[[StructuralStochasticProcess, TimeseriesState], TimeseriesState] = None
+    ):
     def __init__(
         self, pre_weight_func: Callable[[StructuralStochasticProcess, TimeseriesState], TimeseriesState] = None
     ):
@@ -56,6 +51,7 @@
         self, y: torch.Tensor, x_dist: Distribution, x_new: TimeseriesState, kernel: Distribution
     ) -> torch.Tensor:
         y_dist = self._model.build_density(x_new)
+        return y_dist.log_prob(y) + x_dist.log_prob(x_new.value) - kernel.log_prob(x_new.value)
         return y_dist.log_prob(y) + x_dist.log_prob(x_new.value) - kernel.log_prob(x_new.value)
 
     def sample_and_weight(self, y: torch.Tensor, prediction: Prediction) -> Tuple[TimeseriesState, torch.Tensor]:
