import torch
from typing import Optional
from torch.distributions import Distribution
from .approximation import StateMeanField, ParameterMeanField
from .state import VariationalState
from ..base import OptimizationBasedAlgorithm
from ...utils import params_from_tensor, eval_prior_log_prob, sample_model
from ....timeseries import StateSpaceModel, NewState
from ....constants import EPS


class VariationalBayes(OptimizationBasedAlgorithm):
    """
    Implements Variational Bayes for stochastic processes implementing either `StateSpaceModel` or
    `StochasticProcess`.
    """

    def __init__(self, model, n_samples=4, max_iter=30e3, **kwargs):
        super().__init__(model, max_iter, **kwargs)
        self._n_samples = int(n_samples)
        self._time_inds: torch.Tensor = None

<<<<<<< HEAD
        self._is_ssm = isinstance(self._model, StateSpaceModel)
        self._is_sde = None

=======
>>>>>>> 3d9f251b
    def is_converged(self, old_loss, new_loss):
        return ((new_loss - old_loss).abs() < EPS) & (old_loss != new_loss)

    def sample_parameter_approximation(self, param_approximation: ParameterMeanField) -> Distribution:
        param_dist = param_approximation.dist()
        params = param_dist.rsample((self._n_samples,))

        for p in self._model.parameters():
            p.detach_()

        params_from_tensor(self._model, params, constrained=False)

        return param_dist

    def loss(self, y, state):
        param_dist = self.sample_parameter_approximation(state.param_approx)
        entropy = param_dist.entropy()

        if self._is_ssm:
            state_dist = state.state_approx.dist()
            transformed = state_dist.rsample((self._n_samples,))

            x_t = transformed[:, 1:]
            x_tm1 = transformed[:, :-1]

            if self._model.hidden.n_dim < 1:
                x_t.squeeze_(-1)
                x_tm1.squeeze_(-1)

            delta = 1 if not self._is_sde else self._model.hidden.num_steps

            y_state = NewState(self._time_inds[1::delta], values=x_t[:, ::delta])
            x_state = NewState(self._time_inds[:-1], values=x_tm1)

            x_dist = self._model.hidden.build_density(x_state)
            y_dist = self._model.observable.build_density(y_state)

            log_likelihood = y_dist.log_prob(y).sum(1) + x_dist.log_prob(x_t).sum(1)
            log_likelihood += self._model.hidden.initial_dist.log_prob(x_tm1[:, :1]).squeeze()

            entropy += state_dist.entropy()

        else:
            state = NewState(self._time_inds, values=y[:-1])
            dist = self._model.build_density(state)

            log_likelihood = dist.log_prob(y[1:]).sum(1)
            log_likelihood += self._model.initial_dist.log_prob(y[0])

        return -(log_likelihood.mean(0) + eval_prior_log_prob(self._model, constrained=False).squeeze().mean() + entropy)

    def initialize(self, y, param_approx: ParameterMeanField, state_approx: Optional[StateMeanField] = None):
        sample_model(self._model, (self._n_samples, 1))
        param_approx.initialize(y, self._model)

        opt_params = tuple(param_approx.parameters())

        t_end = y.shape[0]
        if self._is_ssm:
            self._is_sde = isinstance(self._model.hidden, StochasticDifferentialEquation)

        if self._is_sde:
            self._time_inds = torch.arange(0, t_end * self._model.hidden.num_steps) * self._model.hidden.dt
        else:
            self._time_inds = torch.arange(0, t_end)

        if self._is_ssm:
            state_approx.initialize(self._time_inds, self._model)
            opt_params += tuple(state_approx.parameters())

        optimizer = self._opt_type(opt_params, **self.opt_kwargs)

        return VariationalState(False, float("inf"), 0, param_approx, optimizer, state_approx)<|MERGE_RESOLUTION|>--- conflicted
+++ resolved
@@ -20,12 +20,9 @@
         self._n_samples = int(n_samples)
         self._time_inds: torch.Tensor = None
 
-<<<<<<< HEAD
         self._is_ssm = isinstance(self._model, StateSpaceModel)
         self._is_sde = None
 
-=======
->>>>>>> 3d9f251b
     def is_converged(self, old_loss, new_loss):
         return ((new_loss - old_loss).abs() < EPS) & (old_loss != new_loss)
 
