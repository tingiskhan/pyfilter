--- conflicted
+++ resolved
@@ -1,10 +1,6 @@
 import torch
 
-<<<<<<< HEAD
 from ...filters import FilterResult, Correction
-=======
-from ...filters import FilterResult, FilterState
->>>>>>> d7374355
 from ...utils import get_ess, normalize
 from ..state import FilterAlgorithmState
 
@@ -70,6 +66,7 @@
 
     def load_state_dict(self, state_dict):
         super().load_state_dict(state_dict)
+        super().load_state_dict(state_dict)
         self.w = state_dict["w"]
         self.current_iteration = state_dict["current_iteration"]
 
