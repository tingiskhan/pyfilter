<?xml version="1.0" encoding="UTF-8"?>
<project version="4">
  <component name="ChangeListManager">
<<<<<<< HEAD
    <list default="true" id="90f4655b-1776-4a2a-8d05-ed99de4a44ce" name="Default" comment="">
      <change type="NEW" beforePath="" afterPath="$PROJECT_DIR$/examples/sinus.py" />
      <change type="NEW" beforePath="" afterPath="$PROJECT_DIR$/examples/stochvol.py" />
      <change type="NEW" beforePath="" afterPath="$PROJECT_DIR$/examples/taylor.py" />
      <change type="MODIFICATION" beforePath="$PROJECT_DIR$/.idea/workspace.xml" afterPath="$PROJECT_DIR$/.idea/workspace.xml" />
      <change type="MODIFICATION" beforePath="$PROJECT_DIR$/pyfilter/timeseries/meta.py" afterPath="$PROJECT_DIR$/pyfilter/timeseries/meta.py" />
=======
    <list default="true" id="90f4655b-1776-4a2a-8d05-ed99de4a44ce" name="Default" comment="Remove the former implementation of the RAPF - was not correct">
      <change type="MODIFICATION" beforePath="$PROJECT_DIR$/.idea/workspace.xml" afterPath="$PROJECT_DIR$/.idea/workspace.xml" />
      <change type="MODIFICATION" beforePath="$PROJECT_DIR$/pyfilter/filters/rapf.py" afterPath="$PROJECT_DIR$/pyfilter/filters/rapf.py" />
      <change type="MODIFICATION" beforePath="$PROJECT_DIR$/test/filters.py" afterPath="$PROJECT_DIR$/test/filters.py" />
>>>>>>> bf330f22
    </list>
    <option name="EXCLUDED_CONVERTED_TO_IGNORED" value="true" />
    <option name="TRACKING_ENABLED" value="true" />
    <option name="SHOW_DIALOG" value="false" />
    <option name="HIGHLIGHT_CONFLICTS" value="true" />
    <option name="HIGHLIGHT_NON_ACTIVE_CHANGELIST" value="false" />
    <option name="LAST_RESOLUTION" value="IGNORE" />
  </component>
  <component name="CreatePatchCommitExecutor">
    <option name="PATCH_PATH" value="" />
  </component>
  <component name="ExecutionTargetManager" SELECTED_TARGET="default_target" />
  <component name="FileEditorManager">
<<<<<<< HEAD
    <leaf SIDE_TABS_SIZE_LIMIT_KEY="300">
      <file leaf-file-name="stochvol.py" pinned="false" current-in-tab="false">
        <entry file="file://$PROJECT_DIR$/examples/stochvol.py">
          <provider selected="true" editor-type-id="text-editor">
            <state relative-caret-position="962">
              <caret line="79" column="43" lean-forward="true" selection-start-line="79" selection-start-column="43" selection-end-line="79" selection-end-column="43" />
              <folding>
                <element signature="e#0#42#0" expanded="true" />
=======
    <leaf>
      <file leaf-file-name="rapf.py" pinned="false" current-in-tab="false">
        <entry file="file://$PROJECT_DIR$/pyfilter/filters/rapf.py">
          <provider selected="true" editor-type-id="text-editor">
            <state relative-caret-position="51">
              <caret line="28" column="57" lean-forward="false" selection-start-line="28" selection-start-column="57" selection-end-line="28" selection-end-column="57" />
              <folding>
                <element signature="e#336#806#0" expanded="false" />
                <element signature="e#336#461#1" expanded="false" />
                <element signature="e#523#573#0" expanded="false" />
                <element signature="e#918#1062#0" expanded="false" />
                <element signature="e#1111#2048#0" expanded="false" />
                <element signature="e#1231#1612#0" expanded="false" />
                <element signature="e#1339#1537#0" expanded="false" />
                <element signature="e#1391#1476#0" expanded="false" />
                <element signature="e#1784#1976#0" expanded="false" />
                <element signature="e#1832#1923#0" expanded="false" />
                <element signature="e#2084#2196#0" expanded="false" />
                <element signature="e#2230#2968#0" expanded="false" />
                <element signature="e#2400#2568#0" expanded="false" />
                <element signature="e#2743#2896#0" expanded="false" />
>>>>>>> bf330f22
              </folding>
            </state>
          </provider>
        </entry>
      </file>
<<<<<<< HEAD
      <file leaf-file-name="model.py" pinned="false" current-in-tab="false">
        <entry file="file://$PROJECT_DIR$/pyfilter/model.py">
          <provider selected="true" editor-type-id="text-editor">
            <state relative-caret-position="196">
              <caret line="48" column="0" lean-forward="false" selection-start-line="48" selection-start-column="0" selection-end-line="48" selection-end-column="0" />
              <folding />
            </state>
          </provider>
        </entry>
      </file>
      <file leaf-file-name="meta.py" pinned="false" current-in-tab="true">
        <entry file="file://$PROJECT_DIR$/pyfilter/timeseries/meta.py">
          <provider selected="true" editor-type-id="text-editor">
            <state relative-caret-position="353">
              <caret line="67" column="0" lean-forward="true" selection-start-line="67" selection-start-column="0" selection-end-line="67" selection-end-column="0" />
              <folding />
=======
      <file leaf-file-name="filters.py" pinned="false" current-in-tab="true">
        <entry file="file://$PROJECT_DIR$/test/filters.py">
          <provider selected="true" editor-type-id="text-editor">
            <state relative-caret-position="498">
              <caret line="73" column="36" lean-forward="true" selection-start-line="73" selection-start-column="36" selection-end-line="73" selection-end-column="36" />
              <folding>
                <element signature="e#0#42#0" expanded="true" />
              </folding>
>>>>>>> bf330f22
            </state>
          </provider>
        </entry>
      </file>
    </leaf>
  </component>
  <component name="FileTemplateManagerImpl">
    <option name="RECENT_TEMPLATES">
      <list>
        <option value="Python Script" />
      </list>
    </option>
  </component>
  <component name="FindInProjectRecents">
    <findStrings>
      <find>as_tensor</find>
    </findStrings>
  </component>
  <component name="Git.Settings">
    <option name="RECENT_GIT_ROOT_PATH" value="$PROJECT_DIR$" />
  </component>
  <component name="IdeDocumentHistory">
    <option name="CHANGED_PATHS">
      <list>
        <option value="$PROJECT_DIR$/setup.py" />
        <option value="$PROJECT_DIR$/pyfilter/timeseries.py" />
        <option value="$PROJECT_DIR$/pyfilter/distributions.py" />
        <option value="$PROJECT_DIR$/pyfilter/filters.py" />
        <option value="$PROJECT_DIR$/pyfilter/helpers/resampling.py" />
        <option value="$PROJECT_DIR$/test/distributions.py" />
        <option value="$PROJECT_DIR$/pyfilter/parameters.py" />
        <option value="$PROJECT_DIR$/pyfilter/distributions/timeseries.py" />
        <option value="$PROJECT_DIR$/shit.py" />
        <option value="$PROJECT_DIR$/test/timeseries.py" />
<<<<<<< HEAD
=======
        <option value="$PROJECT_DIR$/test/model.py" />
        <option value="$PROJECT_DIR$/pyfilter/model.py" />
>>>>>>> bf330f22
        <option value="$PROJECT_DIR$/pyfilter/filters/apf.py" />
        <option value="$PROJECT_DIR$/pyfilter/filters/bootstrap.py" />
        <option value="$PROJECT_DIR$/pyfilter/helpers/normalization.py" />
        <option value="$PROJECT_DIR$/pyfilter/helpers/helpers.py" />
        <option value="$PROJECT_DIR$/pyfilter/filters/base.py" />
<<<<<<< HEAD
        <option value="$PROJECT_DIR$/pyfilter/distributions/continuous.py" />
        <option value="$PROJECT_DIR$/pyfilter/filters/rapf.py" />
        <option value="$PROJECT_DIR$/test/filters.py" />
        <option value="$PROJECT_DIR$/examples/sinus.py" />
        <option value="$PROJECT_DIR$/examples/taylor.py" />
        <option value="$PROJECT_DIR$/pyfilter/model.py" />
        <option value="$PROJECT_DIR$/test/model.py" />
        <option value="$PROJECT_DIR$/examples/stochvol.py" />
        <option value="$PROJECT_DIR$/pyfilter/timeseries/meta.py" />
=======
        <option value="$PROJECT_DIR$/pyfilter/timeseries/meta.py" />
        <option value="$PROJECT_DIR$/pyfilter/distributions/continuous.py" />
        <option value="$PROJECT_DIR$/pyfilter/filters/rapf.py" />
        <option value="$PROJECT_DIR$/test/filters.py" />
>>>>>>> bf330f22
      </list>
    </option>
  </component>
  <component name="ProjectFrameBounds">
    <option name="x" value="-7" />
    <option name="width" value="974" />
    <option name="height" value="1047" />
  </component>
  <component name="ProjectLevelVcsManager" settingsEditedManually="true" />
  <component name="ProjectView">
    <navigator currentView="ProjectPane" proportions="" version="1">
      <flattenPackages />
      <showMembers />
      <showModules />
      <showLibraryContents />
      <hideEmptyPackages />
      <abbreviatePackageNames />
      <autoscrollToSource />
      <autoscrollFromSource />
      <sortByType />
      <manualOrder />
      <foldersAlwaysOnTop value="true" />
    </navigator>
    <panes>
      <pane id="Scope" />
      <pane id="Scratches" />
      <pane id="ProjectPane">
        <subPane>
          <PATH>
            <PATH_ELEMENT>
              <option name="myItemId" value="pyfilter" />
              <option name="myItemType" value="com.intellij.ide.projectView.impl.nodes.ProjectViewProjectNode" />
            </PATH_ELEMENT>
            <PATH_ELEMENT>
              <option name="myItemId" value="pyfilter" />
              <option name="myItemType" value="com.intellij.ide.projectView.impl.nodes.PsiDirectoryNode" />
            </PATH_ELEMENT>
          </PATH>
          <PATH>
            <PATH_ELEMENT>
              <option name="myItemId" value="pyfilter" />
              <option name="myItemType" value="com.intellij.ide.projectView.impl.nodes.ProjectViewProjectNode" />
            </PATH_ELEMENT>
            <PATH_ELEMENT>
              <option name="myItemId" value="pyfilter" />
              <option name="myItemType" value="com.intellij.ide.projectView.impl.nodes.PsiDirectoryNode" />
            </PATH_ELEMENT>
            <PATH_ELEMENT>
              <option name="myItemId" value="test" />
              <option name="myItemType" value="com.intellij.ide.projectView.impl.nodes.PsiDirectoryNode" />
            </PATH_ELEMENT>
          </PATH>
          <PATH>
            <PATH_ELEMENT>
              <option name="myItemId" value="pyfilter" />
              <option name="myItemType" value="com.intellij.ide.projectView.impl.nodes.ProjectViewProjectNode" />
            </PATH_ELEMENT>
            <PATH_ELEMENT>
              <option name="myItemId" value="pyfilter" />
              <option name="myItemType" value="com.intellij.ide.projectView.impl.nodes.PsiDirectoryNode" />
            </PATH_ELEMENT>
            <PATH_ELEMENT>
              <option name="myItemId" value="pyfilter" />
              <option name="myItemType" value="com.intellij.ide.projectView.impl.nodes.PsiDirectoryNode" />
            </PATH_ELEMENT>
          </PATH>
          <PATH>
            <PATH_ELEMENT>
              <option name="myItemId" value="pyfilter" />
              <option name="myItemType" value="com.intellij.ide.projectView.impl.nodes.ProjectViewProjectNode" />
            </PATH_ELEMENT>
            <PATH_ELEMENT>
              <option name="myItemId" value="pyfilter" />
              <option name="myItemType" value="com.intellij.ide.projectView.impl.nodes.PsiDirectoryNode" />
            </PATH_ELEMENT>
            <PATH_ELEMENT>
              <option name="myItemId" value="pyfilter" />
              <option name="myItemType" value="com.intellij.ide.projectView.impl.nodes.PsiDirectoryNode" />
            </PATH_ELEMENT>
            <PATH_ELEMENT>
              <option name="myItemId" value="timeseries" />
              <option name="myItemType" value="com.intellij.ide.projectView.impl.nodes.PsiDirectoryNode" />
            </PATH_ELEMENT>
          </PATH>
          <PATH>
            <PATH_ELEMENT>
              <option name="myItemId" value="pyfilter" />
              <option name="myItemType" value="com.intellij.ide.projectView.impl.nodes.ProjectViewProjectNode" />
            </PATH_ELEMENT>
            <PATH_ELEMENT>
              <option name="myItemId" value="pyfilter" />
              <option name="myItemType" value="com.intellij.ide.projectView.impl.nodes.PsiDirectoryNode" />
            </PATH_ELEMENT>
            <PATH_ELEMENT>
              <option name="myItemId" value="pyfilter" />
              <option name="myItemType" value="com.intellij.ide.projectView.impl.nodes.PsiDirectoryNode" />
            </PATH_ELEMENT>
            <PATH_ELEMENT>
              <option name="myItemId" value="helpers" />
              <option name="myItemType" value="com.intellij.ide.projectView.impl.nodes.PsiDirectoryNode" />
            </PATH_ELEMENT>
          </PATH>
          <PATH>
            <PATH_ELEMENT>
              <option name="myItemId" value="pyfilter" />
              <option name="myItemType" value="com.intellij.ide.projectView.impl.nodes.ProjectViewProjectNode" />
            </PATH_ELEMENT>
            <PATH_ELEMENT>
              <option name="myItemId" value="pyfilter" />
              <option name="myItemType" value="com.intellij.ide.projectView.impl.nodes.PsiDirectoryNode" />
            </PATH_ELEMENT>
            <PATH_ELEMENT>
              <option name="myItemId" value="pyfilter" />
              <option name="myItemType" value="com.intellij.ide.projectView.impl.nodes.PsiDirectoryNode" />
            </PATH_ELEMENT>
            <PATH_ELEMENT>
              <option name="myItemId" value="filters" />
              <option name="myItemType" value="com.intellij.ide.projectView.impl.nodes.PsiDirectoryNode" />
            </PATH_ELEMENT>
          </PATH>
          <PATH>
            <PATH_ELEMENT>
              <option name="myItemId" value="pyfilter" />
              <option name="myItemType" value="com.intellij.ide.projectView.impl.nodes.ProjectViewProjectNode" />
            </PATH_ELEMENT>
            <PATH_ELEMENT>
              <option name="myItemId" value="pyfilter" />
              <option name="myItemType" value="com.intellij.ide.projectView.impl.nodes.PsiDirectoryNode" />
            </PATH_ELEMENT>
            <PATH_ELEMENT>
              <option name="myItemId" value="pyfilter" />
              <option name="myItemType" value="com.intellij.ide.projectView.impl.nodes.PsiDirectoryNode" />
            </PATH_ELEMENT>
            <PATH_ELEMENT>
              <option name="myItemId" value="distributions" />
              <option name="myItemType" value="com.intellij.ide.projectView.impl.nodes.PsiDirectoryNode" />
            </PATH_ELEMENT>
          </PATH>
<<<<<<< HEAD
          <PATH>
            <PATH_ELEMENT>
              <option name="myItemId" value="pyfilter" />
              <option name="myItemType" value="com.intellij.ide.projectView.impl.nodes.ProjectViewProjectNode" />
            </PATH_ELEMENT>
            <PATH_ELEMENT>
              <option name="myItemId" value="pyfilter" />
              <option name="myItemType" value="com.intellij.ide.projectView.impl.nodes.PsiDirectoryNode" />
            </PATH_ELEMENT>
            <PATH_ELEMENT>
              <option name="myItemId" value="examples" />
              <option name="myItemType" value="com.intellij.ide.projectView.impl.nodes.PsiDirectoryNode" />
            </PATH_ELEMENT>
          </PATH>
        </subPane>
      </pane>
      <pane id="Scope" />
      <pane id="Scratches" />
=======
        </subPane>
      </pane>
>>>>>>> bf330f22
    </panes>
  </component>
  <component name="PropertiesComponent">
    <property name="last_opened_file_path" value="$PROJECT_DIR$" />
  </component>
  <component name="RecentsManager">
    <key name="CopyFile.RECENT_KEYS">
      <recent name="C:\Users\victo\Desktop\pyfilter\pyfilter\helpers" />
    </key>
    <key name="MoveFile.RECENT_KEYS">
      <recent name="C:\Users\victo\Desktop\pyfilter\pyfilter\distributions" />
    </key>
  </component>
<<<<<<< HEAD
  <component name="RunManager" selected="Python.stochvol">
    <configuration default="false" name="Nosetest Tests.test_RAPFSimpleModel" type="tests" factoryName="Nosetests" temporary="true" nameIsGenerated="true">
=======
  <component name="RunManager" selected="Python tests.Nosetest Tests.test_APF">
    <configuration default="false" name="Nosetest Tests.test_APF" type="tests" factoryName="Nosetests" temporary="true" nameIsGenerated="true">
>>>>>>> bf330f22
      <option name="INTERPRETER_OPTIONS" value="" />
      <option name="PARENT_ENVS" value="true" />
      <envs />
      <option name="SDK_HOME" value="" />
      <option name="WORKING_DIRECTORY" value="$PROJECT_DIR$/test" />
      <option name="IS_MODULE_SDK" value="true" />
      <option name="ADD_CONTENT_ROOTS" value="true" />
      <option name="ADD_SOURCE_ROOTS" value="true" />
      <module name="pyfilter" />
      <option name="SCRIPT_NAME" value="$PROJECT_DIR$/test/filters.py" />
      <option name="CLASS_NAME" value="Tests" />
      <option name="METHOD_NAME" value="test_RAPFSimpleModel" />
      <option name="FOLDER_NAME" value="" />
      <option name="TEST_TYPE" value="TEST_METHOD" />
      <option name="PATTERN" value="" />
      <option name="USE_PATTERN" value="false" />
      <option name="PARAMS" value="" />
      <option name="USE_PARAM" value="false" />
      <method />
    </configuration>
    <configuration default="false" name="Nosetest Tests.test_Likelihood" type="tests" factoryName="Nosetests" temporary="true" nameIsGenerated="true">
      <option name="INTERPRETER_OPTIONS" value="" />
      <option name="PARENT_ENVS" value="true" />
      <envs />
      <option name="SDK_HOME" value="" />
      <option name="WORKING_DIRECTORY" value="$PROJECT_DIR$/test" />
      <option name="IS_MODULE_SDK" value="true" />
      <option name="ADD_CONTENT_ROOTS" value="true" />
      <option name="ADD_SOURCE_ROOTS" value="true" />
      <module name="pyfilter" />
      <option name="SCRIPT_NAME" value="$PROJECT_DIR$/test/filters.py" />
      <option name="CLASS_NAME" value="Tests" />
      <option name="METHOD_NAME" value="test_Likelihood" />
      <option name="FOLDER_NAME" value="" />
      <option name="TEST_TYPE" value="TEST_METHOD" />
      <option name="PATTERN" value="" />
      <option name="USE_PATTERN" value="false" />
      <option name="PARAMS" value="" />
      <option name="USE_PARAM" value="false" />
      <method />
    </configuration>
<<<<<<< HEAD
    <configuration default="false" name="Nosetest Tests.test_APF" type="tests" factoryName="Nosetests" temporary="true" nameIsGenerated="true">
=======
    <configuration default="false" name="Nosetest Tests.test_MultiDimensional" type="tests" factoryName="Nosetests" temporary="true" nameIsGenerated="true">
>>>>>>> bf330f22
      <option name="INTERPRETER_OPTIONS" value="" />
      <option name="PARENT_ENVS" value="true" />
      <envs />
      <option name="SDK_HOME" value="" />
      <option name="WORKING_DIRECTORY" value="$PROJECT_DIR$/test" />
      <option name="IS_MODULE_SDK" value="true" />
      <option name="ADD_CONTENT_ROOTS" value="true" />
      <option name="ADD_SOURCE_ROOTS" value="true" />
      <module name="pyfilter" />
      <option name="SCRIPT_NAME" value="$PROJECT_DIR$/test/filters.py" />
      <option name="CLASS_NAME" value="Tests" />
<<<<<<< HEAD
      <option name="METHOD_NAME" value="test_APF" />
=======
      <option name="METHOD_NAME" value="test_MultiDimensional" />
>>>>>>> bf330f22
      <option name="FOLDER_NAME" value="" />
      <option name="TEST_TYPE" value="TEST_METHOD" />
      <option name="PATTERN" value="" />
      <option name="USE_PATTERN" value="false" />
      <option name="PARAMS" value="" />
      <option name="USE_PARAM" value="false" />
      <method />
    </configuration>
<<<<<<< HEAD
    <configuration default="false" name="taylor" type="PythonConfigurationType" factoryName="Python" temporary="true">
=======
    <configuration default="false" name="Nosetest Tests.test_RAPFSimpleModel" type="tests" factoryName="Nosetests" temporary="true" nameIsGenerated="true">
>>>>>>> bf330f22
      <option name="INTERPRETER_OPTIONS" value="" />
      <option name="PARENT_ENVS" value="true" />
      <envs>
        <env name="PYTHONUNBUFFERED" value="1" />
      </envs>
      <option name="SDK_HOME" value="" />
      <option name="WORKING_DIRECTORY" value="$PROJECT_DIR$/examples" />
      <option name="IS_MODULE_SDK" value="true" />
      <option name="ADD_CONTENT_ROOTS" value="true" />
      <option name="ADD_SOURCE_ROOTS" value="true" />
      <module name="pyfilter" />
<<<<<<< HEAD
      <option name="SCRIPT_NAME" value="$PROJECT_DIR$/examples/taylor.py" />
      <option name="PARAMETERS" value="" />
      <option name="SHOW_COMMAND_LINE" value="false" />
      <method />
    </configuration>
    <configuration default="false" name="stochvol" type="PythonConfigurationType" factoryName="Python" temporary="true">
=======
      <option name="SCRIPT_NAME" value="$PROJECT_DIR$/test/filters.py" />
      <option name="CLASS_NAME" value="Tests" />
      <option name="METHOD_NAME" value="test_RAPFSimpleModel" />
      <option name="FOLDER_NAME" value="" />
      <option name="TEST_TYPE" value="TEST_METHOD" />
      <option name="PATTERN" value="" />
      <option name="USE_PATTERN" value="false" />
      <option name="PARAMS" value="" />
      <option name="USE_PARAM" value="false" />
      <method />
    </configuration>
    <configuration default="false" name="Nosetest Tests.test_Likelihood" type="tests" factoryName="Nosetests" temporary="true" nameIsGenerated="true">
>>>>>>> bf330f22
      <option name="INTERPRETER_OPTIONS" value="" />
      <option name="PARENT_ENVS" value="true" />
      <envs>
        <env name="PYTHONUNBUFFERED" value="1" />
      </envs>
      <option name="SDK_HOME" value="" />
      <option name="WORKING_DIRECTORY" value="$PROJECT_DIR$/examples" />
      <option name="IS_MODULE_SDK" value="true" />
      <option name="ADD_CONTENT_ROOTS" value="true" />
      <option name="ADD_SOURCE_ROOTS" value="true" />
      <module name="pyfilter" />
<<<<<<< HEAD
      <option name="SCRIPT_NAME" value="$PROJECT_DIR$/examples/stochvol.py" />
      <option name="PARAMETERS" value="" />
      <option name="SHOW_COMMAND_LINE" value="false" />
=======
      <option name="SCRIPT_NAME" value="$PROJECT_DIR$/test/filters.py" />
      <option name="CLASS_NAME" value="Tests" />
      <option name="METHOD_NAME" value="test_Likelihood" />
      <option name="FOLDER_NAME" value="" />
      <option name="TEST_TYPE" value="TEST_METHOD" />
      <option name="PATTERN" value="" />
      <option name="USE_PATTERN" value="false" />
      <option name="PARAMS" value="" />
      <option name="USE_PARAM" value="false" />
>>>>>>> bf330f22
      <method />
    </configuration>
    <configuration default="true" type="PythonConfigurationType" factoryName="Python">
      <option name="INTERPRETER_OPTIONS" value="" />
      <option name="PARENT_ENVS" value="true" />
      <envs>
        <env name="PYTHONUNBUFFERED" value="1" />
      </envs>
      <option name="SDK_HOME" value="" />
      <option name="WORKING_DIRECTORY" value="" />
      <option name="IS_MODULE_SDK" value="false" />
      <option name="ADD_CONTENT_ROOTS" value="true" />
      <option name="ADD_SOURCE_ROOTS" value="true" />
      <module name="pyfilter" />
      <option name="SCRIPT_NAME" value="" />
      <option name="PARAMETERS" value="" />
      <option name="SHOW_COMMAND_LINE" value="false" />
      <method />
    </configuration>
    <configuration default="true" type="Tox" factoryName="Tox">
      <option name="INTERPRETER_OPTIONS" value="" />
      <option name="PARENT_ENVS" value="true" />
      <envs />
      <option name="SDK_HOME" value="" />
      <option name="WORKING_DIRECTORY" value="" />
      <option name="IS_MODULE_SDK" value="false" />
      <option name="ADD_CONTENT_ROOTS" value="true" />
      <option name="ADD_SOURCE_ROOTS" value="true" />
      <module name="pyfilter" />
      <method />
    </configuration>
    <configuration default="true" type="tests" factoryName="Attests">
      <option name="INTERPRETER_OPTIONS" value="" />
      <option name="PARENT_ENVS" value="true" />
      <envs />
      <option name="SDK_HOME" value="" />
      <option name="WORKING_DIRECTORY" value="" />
      <option name="IS_MODULE_SDK" value="false" />
      <option name="ADD_CONTENT_ROOTS" value="true" />
      <option name="ADD_SOURCE_ROOTS" value="true" />
      <module name="pyfilter" />
      <option name="SCRIPT_NAME" value="" />
      <option name="CLASS_NAME" value="" />
      <option name="METHOD_NAME" value="" />
      <option name="FOLDER_NAME" value="" />
      <option name="TEST_TYPE" value="TEST_SCRIPT" />
      <option name="PATTERN" value="" />
      <option name="USE_PATTERN" value="false" />
      <method />
    </configuration>
    <configuration default="true" type="tests" factoryName="Doctests">
      <option name="INTERPRETER_OPTIONS" value="" />
      <option name="PARENT_ENVS" value="true" />
      <envs />
      <option name="SDK_HOME" value="" />
      <option name="WORKING_DIRECTORY" value="" />
      <option name="IS_MODULE_SDK" value="false" />
      <option name="ADD_CONTENT_ROOTS" value="true" />
      <option name="ADD_SOURCE_ROOTS" value="true" />
      <module name="pyfilter" />
      <option name="SCRIPT_NAME" value="" />
      <option name="CLASS_NAME" value="" />
      <option name="METHOD_NAME" value="" />
      <option name="FOLDER_NAME" value="" />
      <option name="TEST_TYPE" value="TEST_SCRIPT" />
      <option name="PATTERN" value="" />
      <option name="USE_PATTERN" value="false" />
      <method />
    </configuration>
    <configuration default="true" type="tests" factoryName="Nosetests">
      <option name="INTERPRETER_OPTIONS" value="" />
      <option name="PARENT_ENVS" value="true" />
      <envs />
      <option name="SDK_HOME" value="" />
      <option name="WORKING_DIRECTORY" value="" />
      <option name="IS_MODULE_SDK" value="false" />
      <option name="ADD_CONTENT_ROOTS" value="true" />
      <option name="ADD_SOURCE_ROOTS" value="true" />
      <module name="pyfilter" />
      <option name="SCRIPT_NAME" value="" />
      <option name="CLASS_NAME" value="" />
      <option name="METHOD_NAME" value="" />
      <option name="FOLDER_NAME" value="" />
      <option name="TEST_TYPE" value="TEST_SCRIPT" />
      <option name="PATTERN" value="" />
      <option name="USE_PATTERN" value="false" />
      <option name="PARAMS" value="" />
      <option name="USE_PARAM" value="false" />
      <method />
    </configuration>
    <configuration default="true" type="tests" factoryName="Unittests">
      <option name="INTERPRETER_OPTIONS" value="" />
      <option name="PARENT_ENVS" value="true" />
      <envs />
      <option name="SDK_HOME" value="" />
      <option name="WORKING_DIRECTORY" value="" />
      <option name="IS_MODULE_SDK" value="false" />
      <option name="ADD_CONTENT_ROOTS" value="true" />
      <option name="ADD_SOURCE_ROOTS" value="true" />
      <module name="pyfilter" />
      <option name="SCRIPT_NAME" value="" />
      <option name="CLASS_NAME" value="" />
      <option name="METHOD_NAME" value="" />
      <option name="FOLDER_NAME" value="" />
      <option name="TEST_TYPE" value="TEST_SCRIPT" />
      <option name="PATTERN" value="" />
      <option name="USE_PATTERN" value="false" />
      <option name="PUREUNITTEST" value="true" />
      <option name="PARAMS" value="" />
      <option name="USE_PARAM" value="false" />
      <method />
    </configuration>
    <configuration default="true" type="tests" factoryName="py.test">
      <option name="INTERPRETER_OPTIONS" value="" />
      <option name="PARENT_ENVS" value="true" />
      <envs />
      <option name="SDK_HOME" value="" />
      <option name="WORKING_DIRECTORY" value="" />
      <option name="IS_MODULE_SDK" value="false" />
      <option name="ADD_CONTENT_ROOTS" value="true" />
      <option name="ADD_SOURCE_ROOTS" value="true" />
      <module name="pyfilter" />
      <option name="SCRIPT_NAME" value="" />
      <option name="CLASS_NAME" value="" />
      <option name="METHOD_NAME" value="" />
      <option name="FOLDER_NAME" value="" />
      <option name="TEST_TYPE" value="TEST_SCRIPT" />
      <option name="PATTERN" value="" />
      <option name="USE_PATTERN" value="false" />
      <option name="testToRun" value="" />
      <option name="keywords" value="" />
      <option name="params" value="" />
      <option name="USE_PARAM" value="false" />
      <option name="USE_KEYWORD" value="false" />
      <method />
    </configuration>
    <list size="5">
<<<<<<< HEAD
      <item index="0" class="java.lang.String" itemvalue="Python tests.Nosetest Tests.test_RAPFSimpleModel" />
      <item index="1" class="java.lang.String" itemvalue="Python tests.Nosetest Tests.test_Likelihood" />
      <item index="2" class="java.lang.String" itemvalue="Python tests.Nosetest Tests.test_APF" />
      <item index="3" class="java.lang.String" itemvalue="Python.taylor" />
      <item index="4" class="java.lang.String" itemvalue="Python.stochvol" />
    </list>
    <recent_temporary>
      <list size="5">
        <item index="0" class="java.lang.String" itemvalue="Python.stochvol" />
        <item index="1" class="java.lang.String" itemvalue="Python.taylor" />
        <item index="2" class="java.lang.String" itemvalue="Python tests.Nosetest Tests.test_APF" />
        <item index="3" class="java.lang.String" itemvalue="Python tests.Nosetest Tests.test_Likelihood" />
        <item index="4" class="java.lang.String" itemvalue="Python tests.Nosetest Tests.test_RAPFSimpleModel" />
=======
      <item index="0" class="java.lang.String" itemvalue="Python tests.Nosetest Tests.test_APF" />
      <item index="1" class="java.lang.String" itemvalue="Python tests.Nosetest Tests.test_WeightFilter" />
      <item index="2" class="java.lang.String" itemvalue="Python tests.Nosetest Tests.test_MultiDimensional" />
      <item index="3" class="java.lang.String" itemvalue="Python tests.Nosetest Tests.test_RAPFSimpleModel" />
      <item index="4" class="java.lang.String" itemvalue="Python tests.Nosetest Tests.test_Likelihood" />
    </list>
    <recent_temporary>
      <list size="5">
        <item index="0" class="java.lang.String" itemvalue="Python tests.Nosetest Tests.test_APF" />
        <item index="1" class="java.lang.String" itemvalue="Python tests.Nosetest Tests.test_MultiDimensional" />
        <item index="2" class="java.lang.String" itemvalue="Python tests.Nosetest Tests.test_RAPFSimpleModel" />
        <item index="3" class="java.lang.String" itemvalue="Python tests.Nosetest Tests.test_WeightFilter" />
        <item index="4" class="java.lang.String" itemvalue="Python tests.Nosetest Tests.test_Likelihood" />
>>>>>>> bf330f22
      </list>
    </recent_temporary>
  </component>
  <component name="ShelveChangesManager" show_recycled="false">
    <option name="remove_strategy" value="false" />
  </component>
  <component name="SvnConfiguration">
    <configuration />
  </component>
  <component name="TaskManager">
    <task active="true" id="Default" summary="Default task">
      <changelist id="90f4655b-1776-4a2a-8d05-ed99de4a44ce" name="Default" comment="" />
      <created>1491753520622</created>
      <option name="number" value="Default" />
      <option name="presentableId" value="Default" />
      <updated>1491753520622</updated>
    </task>
    <task id="LOCAL-00001" summary="Initial commit">
      <created>1493559373043</created>
      <option name="number" value="00001" />
      <option name="presentableId" value="LOCAL-00001" />
      <option name="project" value="LOCAL" />
      <updated>1493559373043</updated>
    </task>
    <task id="LOCAL-00002" summary="Adds a way of simulating the SSM">
      <created>1493647030678</created>
      <option name="number" value="00002" />
      <option name="presentableId" value="LOCAL-00002" />
      <option name="project" value="LOCAL" />
      <updated>1493647030678</updated>
    </task>
    <task id="LOCAL-00003" summary="Adds a way of simulating the SSM">
      <created>1493647365549</created>
      <option name="number" value="00003" />
      <option name="presentableId" value="LOCAL-00003" />
      <option name="project" value="LOCAL" />
      <updated>1493647365549</updated>
    </task>
    <task id="LOCAL-00004" summary="Adds a way of simulating the SSM">
      <created>1493648093157</created>
      <option name="number" value="00004" />
      <option name="presentableId" value="LOCAL-00004" />
      <option name="project" value="LOCAL" />
      <updated>1493648093157</updated>
    </task>
    <task id="LOCAL-00005" summary="Adds a tests for verifying that the weighting works as intended">
      <created>1493648172390</created>
      <option name="number" value="00005" />
      <option name="presentableId" value="LOCAL-00005" />
      <option name="project" value="LOCAL" />
      <updated>1493648172390</updated>
    </task>
    <task id="LOCAL-00006" summary="Adds a tests for verifying that the weighting works as intended">
      <created>1493648196662</created>
      <option name="number" value="00006" />
      <option name="presentableId" value="LOCAL-00006" />
      <option name="project" value="LOCAL" />
      <updated>1493648196662</updated>
    </task>
    <task id="LOCAL-00007" summary="Adds the `StateSpaceModel` class and its tests">
      <created>1493654227907</created>
      <option name="number" value="00007" />
      <option name="presentableId" value="LOCAL-00007" />
      <option name="project" value="LOCAL" />
      <updated>1493654227907</updated>
    </task>
    <task id="LOCAL-00008" summary="Adds a method for creating a sample trajectory of the SSM">
      <created>1493664610168</created>
      <option name="number" value="00008" />
      <option name="presentableId" value="LOCAL-00008" />
      <option name="project" value="LOCAL" />
      <updated>1493664610168</updated>
    </task>
    <task id="LOCAL-00009" summary="Basic filtering now works">
      <created>1493665146985</created>
      <option name="number" value="00009" />
      <option name="presentableId" value="LOCAL-00009" />
      <option name="project" value="LOCAL" />
      <updated>1493665146985</updated>
    </task>
    <task id="LOCAL-00010" summary="Basic filtering now works">
      <created>1493665162061</created>
      <option name="number" value="00010" />
      <option name="presentableId" value="LOCAL-00010" />
      <option name="project" value="LOCAL" />
      <updated>1493665162061</updated>
    </task>
    <task id="LOCAL-00011" summary="Adds tests for bootstrap filter">
      <created>1493671802206</created>
      <option name="number" value="00011" />
      <option name="presentableId" value="LOCAL-00011" />
      <option name="project" value="LOCAL" />
      <updated>1493671802206</updated>
    </task>
    <task id="LOCAL-00012" summary="Removes some unused comments">
      <created>1493671815886</created>
      <option name="number" value="00012" />
      <option name="presentableId" value="LOCAL-00012" />
      <option name="project" value="LOCAL" />
      <updated>1493671815886</updated>
    </task>
    <task id="LOCAL-00013" summary="Removes unnecessary modules">
      <created>1493836480676</created>
      <option name="number" value="00013" />
      <option name="presentableId" value="LOCAL-00013" />
      <option name="project" value="LOCAL" />
      <updated>1493836480676</updated>
    </task>
    <task id="LOCAL-00014" summary="Adds tests">
      <created>1493919551836</created>
      <option name="number" value="00014" />
      <option name="presentableId" value="LOCAL-00014" />
      <option name="project" value="LOCAL" />
      <updated>1493919551836</updated>
    </task>
    <task id="LOCAL-00015" summary="Adds the APF and corresponding tests">
      <created>1493927221103</created>
      <option name="number" value="00015" />
      <option name="presentableId" value="LOCAL-00015" />
      <option name="project" value="LOCAL" />
      <updated>1493927221103</updated>
    </task>
    <task id="LOCAL-00016" summary="Adds the APF and corresponding tests">
      <created>1493927235252</created>
      <option name="number" value="00016" />
      <option name="presentableId" value="LOCAL-00016" />
      <option name="project" value="LOCAL" />
      <updated>1493927235252</updated>
    </task>
    <task id="LOCAL-00017" summary="Adds bounds for the Gamma distribution">
      <created>1494274230281</created>
      <option name="number" value="00017" />
      <option name="presentableId" value="LOCAL-00017" />
      <option name="project" value="LOCAL" />
      <updated>1494274230281</updated>
    </task>
    <task id="LOCAL-00018" summary="Adds a first iteration of the RAPF">
      <created>1494274412523</created>
      <option name="number" value="00018" />
      <option name="presentableId" value="LOCAL-00018" />
      <option name="project" value="LOCAL" />
      <updated>1494274412523</updated>
    </task>
    <task id="LOCAL-00019" summary="Revises the `bounds()` method">
      <created>1494357927533</created>
      <option name="number" value="00019" />
      <option name="presentableId" value="LOCAL-00019" />
      <option name="project" value="LOCAL" />
      <updated>1494357927533</updated>
    </task>
    <task id="LOCAL-00020" summary="Remove the former implementation of the RAPF - was not correct">
      <created>1494357980857</created>
      <option name="number" value="00020" />
      <option name="presentableId" value="LOCAL-00020" />
      <option name="project" value="LOCAL" />
      <updated>1494357980857</updated>
    </task>
<<<<<<< HEAD
    <task id="LOCAL-00021" summary="Adds a functioning RAPF">
      <created>1494445453681</created>
      <option name="number" value="00021" />
      <option name="presentableId" value="LOCAL-00021" />
      <option name="project" value="LOCAL" />
      <updated>1494445453681</updated>
    </task>
    <task id="LOCAL-00022" summary="Unpacks timeseries">
      <created>1494484970495</created>
      <option name="number" value="00022" />
      <option name="presentableId" value="LOCAL-00022" />
      <option name="project" value="LOCAL" />
      <updated>1494484970495</updated>
    </task>
    <task id="LOCAL-00023" summary="Overhauls multivariate timeseries">
      <created>1494488168097</created>
      <option name="number" value="00023" />
      <option name="presentableId" value="LOCAL-00023" />
      <option name="project" value="LOCAL" />
      <updated>1494488168097</updated>
    </task>
    <option name="localTasksCounter" value="24" />
    <servers />
  </component>
  <component name="TestHistory">
    <history-entry file="Nosetest_Tests_test_APF - 2017.05.11 at 09h 35m 32s.xml">
      <configuration name="Nosetest Tests.test_APF" configurationId="tests" />
    </history-entry>
    <history-entry file="Nosetest_Tests_test_Likelihood - 2017.05.11 at 09h 35m 28s.xml">
      <configuration name="Nosetest Tests.test_Likelihood" configurationId="tests" />
    </history-entry>
    <history-entry file="Nosetest_Tests_test_MultiDimensional - 2017.05.11 at 09h 35m 17s.xml">
      <configuration name="Nosetest Tests.test_MultiDimensional" configurationId="tests" />
    </history-entry>
    <history-entry file="Nosetest_Tests_test_RAPFSimpleModel - 2017.05.11 at 09h 35m 22s.xml">
      <configuration name="Nosetest Tests.test_RAPFSimpleModel" configurationId="tests" />
    </history-entry>
    <history-entry file="Nosetest_Tests_test_SampleBivariate - 2017.05.11 at 09h 32m 24s.xml">
      <configuration name="Nosetest Tests.test_SampleBivariate" configurationId="tests" />
    </history-entry>
    <history-entry file="Nosetest_Tests_test_SampleBivariate - 2017.05.11 at 09h 32m 58s.xml">
      <configuration name="Nosetest Tests.test_SampleBivariate" configurationId="tests" />
    </history-entry>
    <history-entry file="Nosetest_Tests_test_SampleBivariate - 2017.05.11 at 09h 33m 37s.xml">
      <configuration name="Nosetest Tests.test_SampleBivariate" configurationId="tests" />
    </history-entry>
    <history-entry file="Nosetest_Tests_test_SampleBivariate - 2017.05.11 at 09h 35m 00s.xml">
      <configuration name="Nosetest Tests.test_SampleBivariate" configurationId="tests" />
    </history-entry>
    <history-entry file="Nosetests_in_model - 2017.05.11 at 09h 35m 05s.xml">
      <configuration name="Nosetests in model" configurationId="tests" />
    </history-entry>
    <history-entry file="Nosetests_in_timeseries - 2017.05.11 at 09h 32m 19s.xml">
      <configuration name="Nosetests in timeseries" configurationId="tests" />
=======
    <option name="localTasksCounter" value="21" />
    <servers />
  </component>
  <component name="TestHistory">
    <history-entry file="Nosetest_Tests_test_APF - 2017.05.10 at 21h 44m 00s.xml">
      <configuration name="Nosetest Tests.test_APF" configurationId="tests" />
    </history-entry>
    <history-entry file="Nosetest_Tests_test_Likelihood - 2017.05.10 at 21h 42m 30s.xml">
      <configuration name="Nosetest Tests.test_Likelihood" configurationId="tests" />
    </history-entry>
    <history-entry file="Nosetest_Tests_test_MultiDimensional - 2017.05.10 at 21h 43m 55s.xml">
      <configuration name="Nosetest Tests.test_MultiDimensional" configurationId="tests" />
    </history-entry>
    <history-entry file="Nosetest_Tests_test_RAPFSimpleModel - 2017.05.10 at 21h 11m 18s.xml">
      <configuration name="Nosetest Tests.test_RAPFSimpleModel" configurationId="tests" />
    </history-entry>
    <history-entry file="Nosetest_Tests_test_RAPFSimpleModel - 2017.05.10 at 21h 11m 24s.xml">
      <configuration name="Nosetest Tests.test_RAPFSimpleModel" configurationId="tests" />
    </history-entry>
    <history-entry file="Nosetest_Tests_test_RAPFSimpleModel - 2017.05.10 at 21h 12m 37s.xml">
      <configuration name="Nosetest Tests.test_RAPFSimpleModel" configurationId="tests" />
    </history-entry>
    <history-entry file="Nosetest_Tests_test_RAPFSimpleModel - 2017.05.10 at 21h 13m 46s.xml">
      <configuration name="Nosetest Tests.test_RAPFSimpleModel" configurationId="tests" />
    </history-entry>
    <history-entry file="Nosetest_Tests_test_RAPFSimpleModel - 2017.05.10 at 21h 41m 02s.xml">
      <configuration name="Nosetest Tests.test_RAPFSimpleModel" configurationId="tests" />
    </history-entry>
    <history-entry file="Nosetest_Tests_test_RAPFSimpleModel - 2017.05.10 at 21h 43m 38s.xml">
      <configuration name="Nosetest Tests.test_RAPFSimpleModel" configurationId="tests" />
    </history-entry>
    <history-entry file="Nosetest_Tests_test_WeightFilter - 2017.05.10 at 21h 42m 42s.xml">
      <configuration name="Nosetest Tests.test_WeightFilter" configurationId="tests" />
>>>>>>> bf330f22
    </history-entry>
  </component>
  <component name="ToolWindowManager">
    <frame x="-7" y="0" width="974" height="1047" extended-state="0" />
    <editor active="true" />
    <layout>
      <window_info id="Project" active="false" anchor="left" auto_hide="false" internal_type="DOCKED" type="DOCKED" visible="true" show_stripe_button="true" weight="0.20405982" sideWeight="0.5" order="0" side_tool="false" content_ui="combo" />
      <window_info id="TODO" active="false" anchor="bottom" auto_hide="false" internal_type="DOCKED" type="DOCKED" visible="false" show_stripe_button="true" weight="0.33" sideWeight="0.5" order="6" side_tool="false" content_ui="tabs" />
      <window_info id="Messages" active="false" anchor="bottom" auto_hide="false" internal_type="DOCKED" type="DOCKED" visible="false" show_stripe_button="true" weight="0.33" sideWeight="0.5" order="7" side_tool="false" content_ui="tabs" />
      <window_info id="Event Log" active="false" anchor="bottom" auto_hide="false" internal_type="DOCKED" type="DOCKED" visible="false" show_stripe_button="true" weight="0.33" sideWeight="0.5" order="7" side_tool="true" content_ui="tabs" />
      <window_info id="Version Control" active="false" anchor="bottom" auto_hide="false" internal_type="DOCKED" type="DOCKED" visible="false" show_stripe_button="true" weight="0.33" sideWeight="0.5" order="7" side_tool="false" content_ui="tabs" />
      <window_info id="Python Console" active="false" anchor="bottom" auto_hide="false" internal_type="DOCKED" type="DOCKED" visible="false" show_stripe_button="true" weight="0.33" sideWeight="0.5" order="7" side_tool="false" content_ui="tabs" />
<<<<<<< HEAD
      <window_info id="Run" active="false" anchor="bottom" auto_hide="false" internal_type="DOCKED" type="DOCKED" visible="true" show_stripe_button="true" weight="0.32603937" sideWeight="0.5" order="2" side_tool="false" content_ui="tabs" />
      <window_info id="Structure" active="false" anchor="left" auto_hide="false" internal_type="DOCKED" type="DOCKED" visible="false" show_stripe_button="true" weight="0.25" sideWeight="0.5" order="1" side_tool="false" content_ui="tabs" />
      <window_info id="Terminal" active="false" anchor="bottom" auto_hide="false" internal_type="DOCKED" type="DOCKED" visible="false" show_stripe_button="true" weight="0.33" sideWeight="0.5" order="7" side_tool="false" content_ui="tabs" />
      <window_info id="Favorites" active="false" anchor="left" auto_hide="false" internal_type="DOCKED" type="DOCKED" visible="false" show_stripe_button="true" weight="0.33" sideWeight="0.5" order="2" side_tool="true" content_ui="tabs" />
      <window_info id="Debug" active="false" anchor="bottom" auto_hide="false" internal_type="DOCKED" type="DOCKED" visible="false" show_stripe_button="true" weight="0.31838074" sideWeight="0.5" order="3" side_tool="false" content_ui="tabs" />
=======
      <window_info id="Run" active="true" anchor="bottom" auto_hide="false" internal_type="DOCKED" type="DOCKED" visible="true" show_stripe_button="true" weight="0.32713348" sideWeight="0.5" order="2" side_tool="false" content_ui="tabs" />
      <window_info id="Structure" active="false" anchor="left" auto_hide="false" internal_type="DOCKED" type="DOCKED" visible="false" show_stripe_button="true" weight="0.25" sideWeight="0.5" order="1" side_tool="false" content_ui="tabs" />
      <window_info id="Terminal" active="false" anchor="bottom" auto_hide="false" internal_type="DOCKED" type="DOCKED" visible="false" show_stripe_button="true" weight="0.33" sideWeight="0.5" order="7" side_tool="false" content_ui="tabs" />
      <window_info id="Favorites" active="false" anchor="left" auto_hide="false" internal_type="DOCKED" type="DOCKED" visible="false" show_stripe_button="true" weight="0.33" sideWeight="0.5" order="2" side_tool="true" content_ui="tabs" />
      <window_info id="Debug" active="false" anchor="bottom" auto_hide="false" internal_type="DOCKED" type="DOCKED" visible="false" show_stripe_button="true" weight="0.31947485" sideWeight="0.5" order="3" side_tool="false" content_ui="tabs" />
>>>>>>> bf330f22
      <window_info id="Cvs" active="false" anchor="bottom" auto_hide="false" internal_type="DOCKED" type="DOCKED" visible="false" show_stripe_button="true" weight="0.25" sideWeight="0.5" order="4" side_tool="false" content_ui="tabs" />
      <window_info id="Message" active="false" anchor="bottom" auto_hide="false" internal_type="DOCKED" type="DOCKED" visible="false" show_stripe_button="true" weight="0.33" sideWeight="0.5" order="0" side_tool="false" content_ui="tabs" />
      <window_info id="Commander" active="false" anchor="right" auto_hide="false" internal_type="DOCKED" type="DOCKED" visible="false" show_stripe_button="true" weight="0.4" sideWeight="0.5" order="0" side_tool="false" content_ui="tabs" />
      <window_info id="Inspection" active="false" anchor="bottom" auto_hide="false" internal_type="DOCKED" type="DOCKED" visible="false" show_stripe_button="true" weight="0.4" sideWeight="0.5" order="5" side_tool="false" content_ui="tabs" />
      <window_info id="Hierarchy" active="false" anchor="right" auto_hide="false" internal_type="DOCKED" type="DOCKED" visible="false" show_stripe_button="true" weight="0.25" sideWeight="0.5" order="2" side_tool="false" content_ui="combo" />
      <window_info id="Find" active="false" anchor="bottom" auto_hide="false" internal_type="DOCKED" type="DOCKED" visible="false" show_stripe_button="true" weight="0.32827735" sideWeight="0.5" order="1" side_tool="false" content_ui="tabs" />
      <window_info id="Ant Build" active="false" anchor="right" auto_hide="false" internal_type="DOCKED" type="DOCKED" visible="false" show_stripe_button="true" weight="0.25" sideWeight="0.5" order="1" side_tool="false" content_ui="tabs" />
    </layout>
  </component>
  <component name="VcsContentAnnotationSettings">
    <option name="myLimit" value="2678400000" />
  </component>
  <component name="VcsManagerConfiguration">
    <option name="OFFER_MOVE_TO_ANOTHER_CHANGELIST_ON_PARTIAL_COMMIT" value="false" />
    <MESSAGE value="Initial commit" />
    <MESSAGE value="Adds a way of simulating the SSM" />
    <MESSAGE value="Adds a tests for verifying that the weighting works as intended" />
    <MESSAGE value="Adds the `StateSpaceModel` class and its tests" />
    <MESSAGE value="Adds a method for creating a sample trajectory of the SSM" />
    <MESSAGE value="Basic filtering now works" />
    <MESSAGE value="Adds tests for bootstrap filter" />
    <MESSAGE value="Removes some unused comments" />
    <MESSAGE value="Removes unnecessary modules" />
    <MESSAGE value="Adds tests" />
    <MESSAGE value="Adds the APF and corresponding tests" />
    <MESSAGE value="Adds bounds for the Gamma distribution" />
    <MESSAGE value="Adds a first iteration of the RAPF" />
    <MESSAGE value="Revises the `bounds()` method" />
    <MESSAGE value="Remove the former implementation of the RAPF - was not correct" />
<<<<<<< HEAD
    <MESSAGE value="Adds a functioning RAPF" />
    <MESSAGE value="Unpacks timeseries" />
    <MESSAGE value="Overhauls multivariate timeseries" />
    <option name="LAST_COMMIT_MESSAGE" value="Overhauls multivariate timeseries" />
  </component>
  <component name="XDebuggerManager">
    <breakpoint-manager>
      <breakpoints>
        <line-breakpoint enabled="true" suspend="THREAD" type="python-line">
          <url>file://$PROJECT_DIR$/pyfilter/filters/rapf.py</url>
          <line>133</line>
          <option name="timeStamp" value="175" />
        </line-breakpoint>
      </breakpoints>
      <option name="time" value="177" />
=======
    <option name="LAST_COMMIT_MESSAGE" value="Remove the former implementation of the RAPF - was not correct" />
  </component>
  <component name="XDebuggerManager">
    <breakpoint-manager>
      <option name="time" value="163" />
>>>>>>> bf330f22
    </breakpoint-manager>
    <watches-manager />
  </component>
  <component name="editorHistoryManager">
    <entry file="file://$PROJECT_DIR$/test/timeseries.py">
      <provider selected="true" editor-type-id="text-editor">
        <state relative-caret-position="0">
          <caret line="0" column="0" lean-forward="false" selection-start-line="0" selection-start-column="0" selection-end-line="0" selection-end-column="0" />
        </state>
      </provider>
    </entry>
    <entry file="file://$PROJECT_DIR$/shit.py" />
    <entry file="file://$PROJECT_DIR$/pyfilter/timeseries/meta.py">
      <provider selected="true" editor-type-id="text-editor">
        <state relative-caret-position="1088">
          <caret line="64" column="0" lean-forward="true" selection-start-line="64" selection-start-column="0" selection-end-line="64" selection-end-column="0" />
        </state>
      </provider>
    </entry>
    <entry file="file://$PROJECT_DIR$/shit.py" />
    <entry file="file://$PROJECT_DIR$/pyfilter/timeseries/meta.py">
      <provider selected="true" editor-type-id="text-editor">
        <state relative-caret-position="0">
          <caret line="0" column="0" lean-forward="false" selection-start-line="0" selection-start-column="0" selection-end-line="0" selection-end-column="0" />
        </state>
      </provider>
    </entry>
    <entry file="file://$PROJECT_DIR$/shit.py" />
    <entry file="file://$PROJECT_DIR$/pyfilter/timeseries/meta.py">
      <provider selected="true" editor-type-id="text-editor">
        <state relative-caret-position="0">
          <caret line="0" column="0" lean-forward="false" selection-start-line="0" selection-start-column="0" selection-end-line="0" selection-end-column="0" />
        </state>
      </provider>
    </entry>
    <entry file="file://$PROJECT_DIR$/shit.py" />
    <entry file="file://$PROJECT_DIR$/shit.py" />
    <entry file="file://$PROJECT_DIR$/shit.py" />
    <entry file="file://$PROJECT_DIR$/pyfilter/distributions/continuous.py" />
    <entry file="file://$PROJECT_DIR$/pyfilter/distributions/continuous.py" />
    <entry file="file://$PROJECT_DIR$/pyfilter/distributions/continuous.py" />
    <entry file="file://$PROJECT_DIR$/pyfilter/distributions/timeseries.py" />
    <entry file="file://$PROJECT_DIR$/pyfilter/distributions/continuous.py" />
    <entry file="file://$PROJECT_DIR$/pyfilter/distributions/timeseries.py" />
    <entry file="file://$PROJECT_DIR$/pyfilter/distributions/continuous.py" />
    <entry file="file://$PROJECT_DIR$/pyfilter/filters/base.py">
      <provider selected="true" editor-type-id="text-editor">
        <state relative-caret-position="0">
          <caret line="0" column="0" lean-forward="false" selection-start-line="0" selection-start-column="0" selection-end-line="0" selection-end-column="0" />
        </state>
      </provider>
    </entry>
    <entry file="file://$USER_HOME$/Anaconda3/Lib/site-packages/theano/__init__.py">
      <provider selected="true" editor-type-id="text-editor">
        <state relative-caret-position="68">
          <caret line="4" column="51" lean-forward="false" selection-start-line="4" selection-start-column="51" selection-end-line="4" selection-end-column="51" />
        </state>
      </provider>
    </entry>
    <entry file="file://$PROJECT_DIR$/pyfilter/filters.py" />
    <entry file="file://$USER_HOME$/Anaconda3/Lib/site-packages/theano/compile/function_module.py">
      <provider selected="true" editor-type-id="text-editor">
        <state relative-caret-position="220">
          <caret line="778" column="0" lean-forward="false" selection-start-line="778" selection-start-column="0" selection-end-line="778" selection-end-column="0" />
        </state>
      </provider>
    </entry>
    <entry file="file://$PROJECT_DIR$/setup.py">
      <provider selected="true" editor-type-id="text-editor">
        <state relative-caret-position="0">
          <caret line="0" column="0" lean-forward="false" selection-start-line="0" selection-start-column="0" selection-end-line="0" selection-end-column="0" />
        </state>
      </provider>
    </entry>
    <entry file="file://$USER_HOME$/Anaconda3/Lib/site-packages/theano/tensor/basic.py">
      <provider selected="true" editor-type-id="text-editor">
        <state relative-caret-position="288">
          <caret line="217" column="10" lean-forward="false" selection-start-line="217" selection-start-column="1" selection-end-line="217" selection-end-column="10" />
        </state>
      </provider>
    </entry>
    <entry file="file://$USER_HOME$/Anaconda3/Lib/site-packages/scipy/stats/_distn_infrastructure.py">
      <provider selected="true" editor-type-id="text-editor">
        <state relative-caret-position="350">
          <caret line="1686" column="0" lean-forward="false" selection-start-line="1686" selection-start-column="0" selection-end-line="1686" selection-end-column="0" />
        </state>
      </provider>
    </entry>
    <entry file="file://$USER_HOME$/Anaconda3/Lib/site-packages/pymc3/distributions/continuous.py">
      <provider selected="true" editor-type-id="text-editor">
        <state relative-caret-position="197">
          <caret line="1033" column="8" lean-forward="false" selection-start-line="1033" selection-start-column="8" selection-end-line="1033" selection-end-column="8" />
        </state>
      </provider>
    </entry>
    <entry file="file://$PROJECT_DIR$/pyfilter/distributions/timeseries.py" />
    <entry file="file://$USER_HOME$/.PyCharmCE2016.3/system/python_stubs/-1463197334/numpy/core/umath.py">
      <provider selected="true" editor-type-id="text-editor">
        <state relative-caret-position="-1130">
          <caret line="1096" column="4" lean-forward="false" selection-start-line="1096" selection-start-column="4" selection-end-line="1096" selection-end-column="4" />
        </state>
      </provider>
    </entry>
    <entry file="file://$PROJECT_DIR$/shit.py" />
    <entry file="file://$PROJECT_DIR$/pyfilter/parameters.py" />
    <entry file="file://$PROJECT_DIR$/pyfilter/filters/__init__.py">
      <provider selected="true" editor-type-id="text-editor">
        <state relative-caret-position="0">
          <caret line="0" column="0" lean-forward="false" selection-start-line="0" selection-start-column="0" selection-end-line="0" selection-end-column="0" />
        </state>
      </provider>
    </entry>
    <entry file="file://$PROJECT_DIR$/pyfilter/filters/bootstrap.py">
      <provider selected="true" editor-type-id="text-editor">
        <state relative-caret-position="289">
          <caret line="17" column="45" lean-forward="false" selection-start-line="17" selection-start-column="45" selection-end-line="17" selection-end-column="45" />
          <folding>
            <element signature="e#0#28#0" expanded="false" />
          </folding>
        </state>
      </provider>
    </entry>
    <entry file="file://$PROJECT_DIR$/pyfilter/helpers/normalization.py">
      <provider selected="true" editor-type-id="text-editor">
        <state relative-caret-position="748">
          <caret line="44" column="0" lean-forward="false" selection-start-line="44" selection-start-column="0" selection-end-line="44" selection-end-column="0" />
        </state>
      </provider>
    </entry>
<<<<<<< HEAD
    <entry file="file://$PROJECT_DIR$/pyfilter/filters/apf.py">
      <provider selected="true" editor-type-id="text-editor">
        <state relative-caret-position="340">
          <caret line="22" column="8" lean-forward="true" selection-start-line="22" selection-start-column="8" selection-end-line="24" selection-end-column="46" />
        </state>
      </provider>
    </entry>
    <entry file="file://$USER_HOME$/Anaconda3/Lib/unittest/case.py">
      <provider selected="true" editor-type-id="text-editor">
        <state relative-caret-position="200">
          <caret line="600" column="0" lean-forward="false" selection-start-line="600" selection-start-column="0" selection-end-line="600" selection-end-column="0" />
          <folding />
        </state>
      </provider>
    </entry>
    <entry file="file://$PROJECT_DIR$/pyfilter/distributions/continuous.py">
      <provider selected="true" editor-type-id="text-editor">
        <state relative-caret-position="255">
          <caret line="37" column="53" lean-forward="false" selection-start-line="37" selection-start-column="53" selection-end-line="37" selection-end-column="53" />
          <folding />
=======
    <entry file="file://$PROJECT_DIR$/pyfilter/helpers/resampling.py">
      <provider selected="true" editor-type-id="text-editor">
        <state relative-caret-position="759">
          <caret line="55" column="0" lean-forward="false" selection-start-line="55" selection-start-column="0" selection-end-line="55" selection-end-column="0" />
        </state>
      </provider>
    </entry>
    <entry file="file://$PROJECT_DIR$/test/model.py">
      <provider selected="true" editor-type-id="text-editor">
        <state relative-caret-position="-651">
          <caret line="38" column="0" lean-forward="true" selection-start-line="38" selection-start-column="0" selection-end-line="38" selection-end-column="0" />
>>>>>>> bf330f22
        </state>
      </provider>
    </entry>
    <entry file="file://$PROJECT_DIR$/pyfilter/helpers/normalization.py">
      <provider selected="true" editor-type-id="text-editor">
<<<<<<< HEAD
        <state relative-caret-position="640">
          <caret line="48" column="4" lean-forward="false" selection-start-line="48" selection-start-column="4" selection-end-line="48" selection-end-column="4" />
          <folding />
=======
        <state relative-caret-position="748">
          <caret line="44" column="0" lean-forward="false" selection-start-line="44" selection-start-column="0" selection-end-line="44" selection-end-column="0" />
>>>>>>> bf330f22
        </state>
      </provider>
    </entry>
    <entry file="file://$PROJECT_DIR$/pyfilter/helpers/helpers.py">
      <provider selected="true" editor-type-id="text-editor">
<<<<<<< HEAD
        <state relative-caret-position="298">
          <caret line="19" column="4" lean-forward="false" selection-start-line="19" selection-start-column="4" selection-end-line="19" selection-end-column="4" />
          <folding />
        </state>
      </provider>
    </entry>
    <entry file="file://$APPLICATION_HOME_DIR$/helpers/pydev/pydevd.py">
      <provider selected="true" editor-type-id="text-editor">
        <state relative-caret-position="377">
          <caret line="1595" column="0" lean-forward="false" selection-start-line="1595" selection-start-column="0" selection-end-line="1595" selection-end-column="0" />
=======
        <state relative-caret-position="306">
          <caret line="37" column="22" lean-forward="false" selection-start-line="37" selection-start-column="22" selection-end-line="37" selection-end-column="22" />
        </state>
      </provider>
    </entry>
    <entry file="file://$PROJECT_DIR$/pyfilter/filters/apf.py">
      <provider selected="true" editor-type-id="text-editor">
        <state relative-caret-position="340">
          <caret line="22" column="8" lean-forward="true" selection-start-line="22" selection-start-column="8" selection-end-line="24" selection-end-column="46" />
        </state>
      </provider>
    </entry>
    <entry file="file://$USER_HOME$/Anaconda3/Lib/unittest/case.py">
      <provider selected="true" editor-type-id="text-editor">
        <state relative-caret-position="200">
          <caret line="600" column="0" lean-forward="false" selection-start-line="600" selection-start-column="0" selection-end-line="600" selection-end-column="0" />
>>>>>>> bf330f22
          <folding />
        </state>
      </provider>
    </entry>
    <entry file="file://$USER_HOME$/Anaconda3/Lib/site-packages/pandas/tools/plotting.py">
      <provider selected="true" editor-type-id="text-editor">
        <state relative-caret-position="198">
          <caret line="1095" column="0" lean-forward="false" selection-start-line="1095" selection-start-column="0" selection-end-line="1095" selection-end-column="0" />
          <folding />
        </state>
      </provider>
    </entry>
    <entry file="file://$USER_HOME$/Anaconda3/Lib/contextlib.py">
      <provider selected="true" editor-type-id="text-editor">
        <state relative-caret-position="334">
          <caret line="94" column="0" lean-forward="false" selection-start-line="94" selection-start-column="0" selection-end-line="94" selection-end-column="0" />
          <folding />
        </state>
      </provider>
    </entry>
    <entry file="file://$USER_HOME$/Anaconda3/Lib/codecs.py">
      <provider selected="true" editor-type-id="text-editor">
        <state relative-caret-position="198">
          <caret line="308" column="0" lean-forward="false" selection-start-line="308" selection-start-column="0" selection-end-line="308" selection-end-column="0" />
          <folding />
        </state>
      </provider>
    </entry>
    <entry file="file://$PROJECT_DIR$/examples/sinus.py">
      <provider selected="true" editor-type-id="text-editor">
        <state relative-caret-position="350">
          <caret line="43" column="13" lean-forward="true" selection-start-line="43" selection-start-column="13" selection-end-line="43" selection-end-column="13" />
          <folding>
            <element signature="e#0#42#0" expanded="true" />
          </folding>
        </state>
      </provider>
    </entry>
    <entry file="file://$PROJECT_DIR$/pyfilter/filters/base.py">
      <provider selected="true" editor-type-id="text-editor">
        <state relative-caret-position="529">
          <caret line="57" column="0" lean-forward="false" selection-start-line="57" selection-start-column="0" selection-end-line="57" selection-end-column="0" />
          <folding />
        </state>
      </provider>
    </entry>
    <entry file="file://$PROJECT_DIR$/pyfilter/filters/rapf.py">
      <provider selected="true" editor-type-id="text-editor">
        <state relative-caret-position="478">
          <caret line="133" column="0" lean-forward="false" selection-start-line="133" selection-start-column="0" selection-end-line="133" selection-end-column="0" />
          <folding>
            <element signature="e#336#806#0" expanded="false" />
            <element signature="e#336#461#1" expanded="false" />
            <element signature="e#523#573#0" expanded="false" />
            <element signature="e#918#1062#0" expanded="false" />
          </folding>
        </state>
      </provider>
    </entry>
    <entry file="file://$PROJECT_DIR$/test/timeseries.py">
      <provider selected="true" editor-type-id="text-editor">
<<<<<<< HEAD
        <state relative-caret-position="-660">
          <caret line="15" column="21" lean-forward="true" selection-start-line="15" selection-start-column="21" selection-end-line="15" selection-end-column="21" />
          <folding />
        </state>
      </provider>
    </entry>
    <entry file="file://$PROJECT_DIR$/test/model.py">
      <provider selected="true" editor-type-id="text-editor">
        <state relative-caret-position="374">
          <caret line="38" column="0" lean-forward="true" selection-start-line="38" selection-start-column="0" selection-end-line="38" selection-end-column="0" />
=======
        <state relative-caret-position="-238">
          <caret line="19" column="21" lean-forward="true" selection-start-line="19" selection-start-column="21" selection-end-line="19" selection-end-column="21" />
        </state>
      </provider>
    </entry>
    <entry file="file://$PROJECT_DIR$/pyfilter/timeseries/meta.py">
      <provider selected="true" editor-type-id="text-editor">
        <state relative-caret-position="525">
          <caret line="88" column="8" lean-forward="false" selection-start-line="88" selection-start-column="8" selection-end-line="88" selection-end-column="8" />
>>>>>>> bf330f22
          <folding />
        </state>
      </provider>
    </entry>
    <entry file="file://$PROJECT_DIR$/pyfilter/distributions/continuous.py">
      <provider selected="true" editor-type-id="text-editor">
<<<<<<< HEAD
        <state relative-caret-position="104">
          <caret line="70" column="0" lean-forward="true" selection-start-line="70" selection-start-column="0" selection-end-line="70" selection-end-column="0" />
          <folding />
        </state>
      </provider>
    </entry>
    <entry file="file://$PROJECT_DIR$/examples/taylor.py">
      <provider selected="true" editor-type-id="text-editor">
        <state relative-caret-position="-7">
          <caret line="40" column="0" lean-forward="true" selection-start-line="40" selection-start-column="0" selection-end-line="40" selection-end-column="0" />
          <folding>
            <element signature="e#0#42#0" expanded="true" />
          </folding>
=======
        <state relative-caret-position="255">
          <caret line="37" column="53" lean-forward="false" selection-start-line="37" selection-start-column="53" selection-end-line="37" selection-end-column="53" />
          <folding />
>>>>>>> bf330f22
        </state>
      </provider>
    </entry>
    <entry file="file://$PROJECT_DIR$/examples/stochvol.py">
      <provider selected="true" editor-type-id="text-editor">
        <state relative-caret-position="962">
          <caret line="79" column="43" lean-forward="true" selection-start-line="79" selection-start-column="43" selection-end-line="79" selection-end-column="43" />
          <folding>
            <element signature="e#0#42#0" expanded="true" />
          </folding>
        </state>
      </provider>
    </entry>
    <entry file="file://$PROJECT_DIR$/pyfilter/model.py">
      <provider selected="true" editor-type-id="text-editor">
<<<<<<< HEAD
        <state relative-caret-position="196">
          <caret line="48" column="0" lean-forward="false" selection-start-line="48" selection-start-column="0" selection-end-line="48" selection-end-column="0" />
=======
        <state relative-caret-position="529">
          <caret line="57" column="0" lean-forward="false" selection-start-line="57" selection-start-column="0" selection-end-line="57" selection-end-column="0" />
>>>>>>> bf330f22
          <folding />
        </state>
      </provider>
    </entry>
<<<<<<< HEAD
    <entry file="file://$PROJECT_DIR$/pyfilter/timeseries/meta.py">
      <provider selected="true" editor-type-id="text-editor">
        <state relative-caret-position="353">
          <caret line="67" column="0" lean-forward="true" selection-start-line="67" selection-start-column="0" selection-end-line="67" selection-end-column="0" />
          <folding />
=======
    <entry file="file://$PROJECT_DIR$/pyfilter/filters/rapf.py">
      <provider selected="true" editor-type-id="text-editor">
        <state relative-caret-position="51">
          <caret line="28" column="57" lean-forward="false" selection-start-line="28" selection-start-column="57" selection-end-line="28" selection-end-column="57" />
          <folding>
            <element signature="e#336#806#0" expanded="false" />
            <element signature="e#336#461#1" expanded="false" />
            <element signature="e#523#573#0" expanded="false" />
            <element signature="e#918#1062#0" expanded="false" />
            <element signature="e#1111#2048#0" expanded="false" />
            <element signature="e#1231#1612#0" expanded="false" />
            <element signature="e#1339#1537#0" expanded="false" />
            <element signature="e#1391#1476#0" expanded="false" />
            <element signature="e#1784#1976#0" expanded="false" />
            <element signature="e#1832#1923#0" expanded="false" />
            <element signature="e#2084#2196#0" expanded="false" />
            <element signature="e#2230#2968#0" expanded="false" />
            <element signature="e#2400#2568#0" expanded="false" />
            <element signature="e#2743#2896#0" expanded="false" />
          </folding>
        </state>
      </provider>
    </entry>
    <entry file="file://$PROJECT_DIR$/test/filters.py">
      <provider selected="true" editor-type-id="text-editor">
        <state relative-caret-position="498">
          <caret line="73" column="36" lean-forward="true" selection-start-line="73" selection-start-column="36" selection-end-line="73" selection-end-column="36" />
          <folding>
            <element signature="e#0#42#0" expanded="true" />
          </folding>
>>>>>>> bf330f22
        </state>
      </provider>
    </entry>
  </component>
</project><|MERGE_RESOLUTION|>--- conflicted
+++ resolved
@@ -1,19 +1,10 @@
 <?xml version="1.0" encoding="UTF-8"?>
 <project version="4">
   <component name="ChangeListManager">
-<<<<<<< HEAD
-    <list default="true" id="90f4655b-1776-4a2a-8d05-ed99de4a44ce" name="Default" comment="">
-      <change type="NEW" beforePath="" afterPath="$PROJECT_DIR$/examples/sinus.py" />
-      <change type="NEW" beforePath="" afterPath="$PROJECT_DIR$/examples/stochvol.py" />
-      <change type="NEW" beforePath="" afterPath="$PROJECT_DIR$/examples/taylor.py" />
-      <change type="MODIFICATION" beforePath="$PROJECT_DIR$/.idea/workspace.xml" afterPath="$PROJECT_DIR$/.idea/workspace.xml" />
-      <change type="MODIFICATION" beforePath="$PROJECT_DIR$/pyfilter/timeseries/meta.py" afterPath="$PROJECT_DIR$/pyfilter/timeseries/meta.py" />
-=======
     <list default="true" id="90f4655b-1776-4a2a-8d05-ed99de4a44ce" name="Default" comment="Remove the former implementation of the RAPF - was not correct">
       <change type="MODIFICATION" beforePath="$PROJECT_DIR$/.idea/workspace.xml" afterPath="$PROJECT_DIR$/.idea/workspace.xml" />
       <change type="MODIFICATION" beforePath="$PROJECT_DIR$/pyfilter/filters/rapf.py" afterPath="$PROJECT_DIR$/pyfilter/filters/rapf.py" />
       <change type="MODIFICATION" beforePath="$PROJECT_DIR$/test/filters.py" afterPath="$PROJECT_DIR$/test/filters.py" />
->>>>>>> bf330f22
     </list>
     <option name="EXCLUDED_CONVERTED_TO_IGNORED" value="true" />
     <option name="TRACKING_ENABLED" value="true" />
@@ -27,16 +18,6 @@
   </component>
   <component name="ExecutionTargetManager" SELECTED_TARGET="default_target" />
   <component name="FileEditorManager">
-<<<<<<< HEAD
-    <leaf SIDE_TABS_SIZE_LIMIT_KEY="300">
-      <file leaf-file-name="stochvol.py" pinned="false" current-in-tab="false">
-        <entry file="file://$PROJECT_DIR$/examples/stochvol.py">
-          <provider selected="true" editor-type-id="text-editor">
-            <state relative-caret-position="962">
-              <caret line="79" column="43" lean-forward="true" selection-start-line="79" selection-start-column="43" selection-end-line="79" selection-end-column="43" />
-              <folding>
-                <element signature="e#0#42#0" expanded="true" />
-=======
     <leaf>
       <file leaf-file-name="rapf.py" pinned="false" current-in-tab="false">
         <entry file="file://$PROJECT_DIR$/pyfilter/filters/rapf.py">
@@ -58,30 +39,11 @@
                 <element signature="e#2230#2968#0" expanded="false" />
                 <element signature="e#2400#2568#0" expanded="false" />
                 <element signature="e#2743#2896#0" expanded="false" />
->>>>>>> bf330f22
               </folding>
             </state>
           </provider>
         </entry>
       </file>
-<<<<<<< HEAD
-      <file leaf-file-name="model.py" pinned="false" current-in-tab="false">
-        <entry file="file://$PROJECT_DIR$/pyfilter/model.py">
-          <provider selected="true" editor-type-id="text-editor">
-            <state relative-caret-position="196">
-              <caret line="48" column="0" lean-forward="false" selection-start-line="48" selection-start-column="0" selection-end-line="48" selection-end-column="0" />
-              <folding />
-            </state>
-          </provider>
-        </entry>
-      </file>
-      <file leaf-file-name="meta.py" pinned="false" current-in-tab="true">
-        <entry file="file://$PROJECT_DIR$/pyfilter/timeseries/meta.py">
-          <provider selected="true" editor-type-id="text-editor">
-            <state relative-caret-position="353">
-              <caret line="67" column="0" lean-forward="true" selection-start-line="67" selection-start-column="0" selection-end-line="67" selection-end-column="0" />
-              <folding />
-=======
       <file leaf-file-name="filters.py" pinned="false" current-in-tab="true">
         <entry file="file://$PROJECT_DIR$/test/filters.py">
           <provider selected="true" editor-type-id="text-editor">
@@ -90,7 +52,6 @@
               <folding>
                 <element signature="e#0#42#0" expanded="true" />
               </folding>
->>>>>>> bf330f22
             </state>
           </provider>
         </entry>
@@ -125,32 +86,16 @@
         <option value="$PROJECT_DIR$/pyfilter/distributions/timeseries.py" />
         <option value="$PROJECT_DIR$/shit.py" />
         <option value="$PROJECT_DIR$/test/timeseries.py" />
-<<<<<<< HEAD
-=======
-        <option value="$PROJECT_DIR$/test/model.py" />
         <option value="$PROJECT_DIR$/pyfilter/model.py" />
->>>>>>> bf330f22
         <option value="$PROJECT_DIR$/pyfilter/filters/apf.py" />
         <option value="$PROJECT_DIR$/pyfilter/filters/bootstrap.py" />
         <option value="$PROJECT_DIR$/pyfilter/helpers/normalization.py" />
         <option value="$PROJECT_DIR$/pyfilter/helpers/helpers.py" />
         <option value="$PROJECT_DIR$/pyfilter/filters/base.py" />
-<<<<<<< HEAD
-        <option value="$PROJECT_DIR$/pyfilter/distributions/continuous.py" />
-        <option value="$PROJECT_DIR$/pyfilter/filters/rapf.py" />
-        <option value="$PROJECT_DIR$/test/filters.py" />
-        <option value="$PROJECT_DIR$/examples/sinus.py" />
-        <option value="$PROJECT_DIR$/examples/taylor.py" />
-        <option value="$PROJECT_DIR$/pyfilter/model.py" />
-        <option value="$PROJECT_DIR$/test/model.py" />
-        <option value="$PROJECT_DIR$/examples/stochvol.py" />
-        <option value="$PROJECT_DIR$/pyfilter/timeseries/meta.py" />
-=======
         <option value="$PROJECT_DIR$/pyfilter/timeseries/meta.py" />
         <option value="$PROJECT_DIR$/pyfilter/distributions/continuous.py" />
         <option value="$PROJECT_DIR$/pyfilter/filters/rapf.py" />
         <option value="$PROJECT_DIR$/test/filters.py" />
->>>>>>> bf330f22
       </list>
     </option>
   </component>
@@ -289,29 +234,8 @@
               <option name="myItemType" value="com.intellij.ide.projectView.impl.nodes.PsiDirectoryNode" />
             </PATH_ELEMENT>
           </PATH>
-<<<<<<< HEAD
-          <PATH>
-            <PATH_ELEMENT>
-              <option name="myItemId" value="pyfilter" />
-              <option name="myItemType" value="com.intellij.ide.projectView.impl.nodes.ProjectViewProjectNode" />
-            </PATH_ELEMENT>
-            <PATH_ELEMENT>
-              <option name="myItemId" value="pyfilter" />
-              <option name="myItemType" value="com.intellij.ide.projectView.impl.nodes.PsiDirectoryNode" />
-            </PATH_ELEMENT>
-            <PATH_ELEMENT>
-              <option name="myItemId" value="examples" />
-              <option name="myItemType" value="com.intellij.ide.projectView.impl.nodes.PsiDirectoryNode" />
-            </PATH_ELEMENT>
-          </PATH>
         </subPane>
       </pane>
-      <pane id="Scope" />
-      <pane id="Scratches" />
-=======
-        </subPane>
-      </pane>
->>>>>>> bf330f22
     </panes>
   </component>
   <component name="PropertiesComponent">
@@ -325,13 +249,8 @@
       <recent name="C:\Users\victo\Desktop\pyfilter\pyfilter\distributions" />
     </key>
   </component>
-<<<<<<< HEAD
-  <component name="RunManager" selected="Python.stochvol">
-    <configuration default="false" name="Nosetest Tests.test_RAPFSimpleModel" type="tests" factoryName="Nosetests" temporary="true" nameIsGenerated="true">
-=======
   <component name="RunManager" selected="Python tests.Nosetest Tests.test_APF">
     <configuration default="false" name="Nosetest Tests.test_APF" type="tests" factoryName="Nosetests" temporary="true" nameIsGenerated="true">
->>>>>>> bf330f22
       <option name="INTERPRETER_OPTIONS" value="" />
       <option name="PARENT_ENVS" value="true" />
       <envs />
@@ -373,11 +292,7 @@
       <option name="USE_PARAM" value="false" />
       <method />
     </configuration>
-<<<<<<< HEAD
-    <configuration default="false" name="Nosetest Tests.test_APF" type="tests" factoryName="Nosetests" temporary="true" nameIsGenerated="true">
-=======
     <configuration default="false" name="Nosetest Tests.test_MultiDimensional" type="tests" factoryName="Nosetests" temporary="true" nameIsGenerated="true">
->>>>>>> bf330f22
       <option name="INTERPRETER_OPTIONS" value="" />
       <option name="PARENT_ENVS" value="true" />
       <envs />
@@ -389,11 +304,7 @@
       <module name="pyfilter" />
       <option name="SCRIPT_NAME" value="$PROJECT_DIR$/test/filters.py" />
       <option name="CLASS_NAME" value="Tests" />
-<<<<<<< HEAD
-      <option name="METHOD_NAME" value="test_APF" />
-=======
       <option name="METHOD_NAME" value="test_MultiDimensional" />
->>>>>>> bf330f22
       <option name="FOLDER_NAME" value="" />
       <option name="TEST_TYPE" value="TEST_METHOD" />
       <option name="PATTERN" value="" />
@@ -402,11 +313,7 @@
       <option name="USE_PARAM" value="false" />
       <method />
     </configuration>
-<<<<<<< HEAD
-    <configuration default="false" name="taylor" type="PythonConfigurationType" factoryName="Python" temporary="true">
-=======
     <configuration default="false" name="Nosetest Tests.test_RAPFSimpleModel" type="tests" factoryName="Nosetests" temporary="true" nameIsGenerated="true">
->>>>>>> bf330f22
       <option name="INTERPRETER_OPTIONS" value="" />
       <option name="PARENT_ENVS" value="true" />
       <envs>
@@ -418,14 +325,6 @@
       <option name="ADD_CONTENT_ROOTS" value="true" />
       <option name="ADD_SOURCE_ROOTS" value="true" />
       <module name="pyfilter" />
-<<<<<<< HEAD
-      <option name="SCRIPT_NAME" value="$PROJECT_DIR$/examples/taylor.py" />
-      <option name="PARAMETERS" value="" />
-      <option name="SHOW_COMMAND_LINE" value="false" />
-      <method />
-    </configuration>
-    <configuration default="false" name="stochvol" type="PythonConfigurationType" factoryName="Python" temporary="true">
-=======
       <option name="SCRIPT_NAME" value="$PROJECT_DIR$/test/filters.py" />
       <option name="CLASS_NAME" value="Tests" />
       <option name="METHOD_NAME" value="test_RAPFSimpleModel" />
@@ -438,7 +337,6 @@
       <method />
     </configuration>
     <configuration default="false" name="Nosetest Tests.test_Likelihood" type="tests" factoryName="Nosetests" temporary="true" nameIsGenerated="true">
->>>>>>> bf330f22
       <option name="INTERPRETER_OPTIONS" value="" />
       <option name="PARENT_ENVS" value="true" />
       <envs>
@@ -450,11 +348,6 @@
       <option name="ADD_CONTENT_ROOTS" value="true" />
       <option name="ADD_SOURCE_ROOTS" value="true" />
       <module name="pyfilter" />
-<<<<<<< HEAD
-      <option name="SCRIPT_NAME" value="$PROJECT_DIR$/examples/stochvol.py" />
-      <option name="PARAMETERS" value="" />
-      <option name="SHOW_COMMAND_LINE" value="false" />
-=======
       <option name="SCRIPT_NAME" value="$PROJECT_DIR$/test/filters.py" />
       <option name="CLASS_NAME" value="Tests" />
       <option name="METHOD_NAME" value="test_Likelihood" />
@@ -464,7 +357,6 @@
       <option name="USE_PATTERN" value="false" />
       <option name="PARAMS" value="" />
       <option name="USE_PARAM" value="false" />
->>>>>>> bf330f22
       <method />
     </configuration>
     <configuration default="true" type="PythonConfigurationType" factoryName="Python">
@@ -602,21 +494,6 @@
       <method />
     </configuration>
     <list size="5">
-<<<<<<< HEAD
-      <item index="0" class="java.lang.String" itemvalue="Python tests.Nosetest Tests.test_RAPFSimpleModel" />
-      <item index="1" class="java.lang.String" itemvalue="Python tests.Nosetest Tests.test_Likelihood" />
-      <item index="2" class="java.lang.String" itemvalue="Python tests.Nosetest Tests.test_APF" />
-      <item index="3" class="java.lang.String" itemvalue="Python.taylor" />
-      <item index="4" class="java.lang.String" itemvalue="Python.stochvol" />
-    </list>
-    <recent_temporary>
-      <list size="5">
-        <item index="0" class="java.lang.String" itemvalue="Python.stochvol" />
-        <item index="1" class="java.lang.String" itemvalue="Python.taylor" />
-        <item index="2" class="java.lang.String" itemvalue="Python tests.Nosetest Tests.test_APF" />
-        <item index="3" class="java.lang.String" itemvalue="Python tests.Nosetest Tests.test_Likelihood" />
-        <item index="4" class="java.lang.String" itemvalue="Python tests.Nosetest Tests.test_RAPFSimpleModel" />
-=======
       <item index="0" class="java.lang.String" itemvalue="Python tests.Nosetest Tests.test_APF" />
       <item index="1" class="java.lang.String" itemvalue="Python tests.Nosetest Tests.test_WeightFilter" />
       <item index="2" class="java.lang.String" itemvalue="Python tests.Nosetest Tests.test_MultiDimensional" />
@@ -630,7 +507,6 @@
         <item index="2" class="java.lang.String" itemvalue="Python tests.Nosetest Tests.test_RAPFSimpleModel" />
         <item index="3" class="java.lang.String" itemvalue="Python tests.Nosetest Tests.test_WeightFilter" />
         <item index="4" class="java.lang.String" itemvalue="Python tests.Nosetest Tests.test_Likelihood" />
->>>>>>> bf330f22
       </list>
     </recent_temporary>
   </component>
@@ -788,62 +664,6 @@
       <option name="project" value="LOCAL" />
       <updated>1494357980857</updated>
     </task>
-<<<<<<< HEAD
-    <task id="LOCAL-00021" summary="Adds a functioning RAPF">
-      <created>1494445453681</created>
-      <option name="number" value="00021" />
-      <option name="presentableId" value="LOCAL-00021" />
-      <option name="project" value="LOCAL" />
-      <updated>1494445453681</updated>
-    </task>
-    <task id="LOCAL-00022" summary="Unpacks timeseries">
-      <created>1494484970495</created>
-      <option name="number" value="00022" />
-      <option name="presentableId" value="LOCAL-00022" />
-      <option name="project" value="LOCAL" />
-      <updated>1494484970495</updated>
-    </task>
-    <task id="LOCAL-00023" summary="Overhauls multivariate timeseries">
-      <created>1494488168097</created>
-      <option name="number" value="00023" />
-      <option name="presentableId" value="LOCAL-00023" />
-      <option name="project" value="LOCAL" />
-      <updated>1494488168097</updated>
-    </task>
-    <option name="localTasksCounter" value="24" />
-    <servers />
-  </component>
-  <component name="TestHistory">
-    <history-entry file="Nosetest_Tests_test_APF - 2017.05.11 at 09h 35m 32s.xml">
-      <configuration name="Nosetest Tests.test_APF" configurationId="tests" />
-    </history-entry>
-    <history-entry file="Nosetest_Tests_test_Likelihood - 2017.05.11 at 09h 35m 28s.xml">
-      <configuration name="Nosetest Tests.test_Likelihood" configurationId="tests" />
-    </history-entry>
-    <history-entry file="Nosetest_Tests_test_MultiDimensional - 2017.05.11 at 09h 35m 17s.xml">
-      <configuration name="Nosetest Tests.test_MultiDimensional" configurationId="tests" />
-    </history-entry>
-    <history-entry file="Nosetest_Tests_test_RAPFSimpleModel - 2017.05.11 at 09h 35m 22s.xml">
-      <configuration name="Nosetest Tests.test_RAPFSimpleModel" configurationId="tests" />
-    </history-entry>
-    <history-entry file="Nosetest_Tests_test_SampleBivariate - 2017.05.11 at 09h 32m 24s.xml">
-      <configuration name="Nosetest Tests.test_SampleBivariate" configurationId="tests" />
-    </history-entry>
-    <history-entry file="Nosetest_Tests_test_SampleBivariate - 2017.05.11 at 09h 32m 58s.xml">
-      <configuration name="Nosetest Tests.test_SampleBivariate" configurationId="tests" />
-    </history-entry>
-    <history-entry file="Nosetest_Tests_test_SampleBivariate - 2017.05.11 at 09h 33m 37s.xml">
-      <configuration name="Nosetest Tests.test_SampleBivariate" configurationId="tests" />
-    </history-entry>
-    <history-entry file="Nosetest_Tests_test_SampleBivariate - 2017.05.11 at 09h 35m 00s.xml">
-      <configuration name="Nosetest Tests.test_SampleBivariate" configurationId="tests" />
-    </history-entry>
-    <history-entry file="Nosetests_in_model - 2017.05.11 at 09h 35m 05s.xml">
-      <configuration name="Nosetests in model" configurationId="tests" />
-    </history-entry>
-    <history-entry file="Nosetests_in_timeseries - 2017.05.11 at 09h 32m 19s.xml">
-      <configuration name="Nosetests in timeseries" configurationId="tests" />
-=======
     <option name="localTasksCounter" value="21" />
     <servers />
   </component>
@@ -877,7 +697,6 @@
     </history-entry>
     <history-entry file="Nosetest_Tests_test_WeightFilter - 2017.05.10 at 21h 42m 42s.xml">
       <configuration name="Nosetest Tests.test_WeightFilter" configurationId="tests" />
->>>>>>> bf330f22
     </history-entry>
   </component>
   <component name="ToolWindowManager">
@@ -890,19 +709,11 @@
       <window_info id="Event Log" active="false" anchor="bottom" auto_hide="false" internal_type="DOCKED" type="DOCKED" visible="false" show_stripe_button="true" weight="0.33" sideWeight="0.5" order="7" side_tool="true" content_ui="tabs" />
       <window_info id="Version Control" active="false" anchor="bottom" auto_hide="false" internal_type="DOCKED" type="DOCKED" visible="false" show_stripe_button="true" weight="0.33" sideWeight="0.5" order="7" side_tool="false" content_ui="tabs" />
       <window_info id="Python Console" active="false" anchor="bottom" auto_hide="false" internal_type="DOCKED" type="DOCKED" visible="false" show_stripe_button="true" weight="0.33" sideWeight="0.5" order="7" side_tool="false" content_ui="tabs" />
-<<<<<<< HEAD
-      <window_info id="Run" active="false" anchor="bottom" auto_hide="false" internal_type="DOCKED" type="DOCKED" visible="true" show_stripe_button="true" weight="0.32603937" sideWeight="0.5" order="2" side_tool="false" content_ui="tabs" />
-      <window_info id="Structure" active="false" anchor="left" auto_hide="false" internal_type="DOCKED" type="DOCKED" visible="false" show_stripe_button="true" weight="0.25" sideWeight="0.5" order="1" side_tool="false" content_ui="tabs" />
-      <window_info id="Terminal" active="false" anchor="bottom" auto_hide="false" internal_type="DOCKED" type="DOCKED" visible="false" show_stripe_button="true" weight="0.33" sideWeight="0.5" order="7" side_tool="false" content_ui="tabs" />
-      <window_info id="Favorites" active="false" anchor="left" auto_hide="false" internal_type="DOCKED" type="DOCKED" visible="false" show_stripe_button="true" weight="0.33" sideWeight="0.5" order="2" side_tool="true" content_ui="tabs" />
-      <window_info id="Debug" active="false" anchor="bottom" auto_hide="false" internal_type="DOCKED" type="DOCKED" visible="false" show_stripe_button="true" weight="0.31838074" sideWeight="0.5" order="3" side_tool="false" content_ui="tabs" />
-=======
       <window_info id="Run" active="true" anchor="bottom" auto_hide="false" internal_type="DOCKED" type="DOCKED" visible="true" show_stripe_button="true" weight="0.32713348" sideWeight="0.5" order="2" side_tool="false" content_ui="tabs" />
       <window_info id="Structure" active="false" anchor="left" auto_hide="false" internal_type="DOCKED" type="DOCKED" visible="false" show_stripe_button="true" weight="0.25" sideWeight="0.5" order="1" side_tool="false" content_ui="tabs" />
       <window_info id="Terminal" active="false" anchor="bottom" auto_hide="false" internal_type="DOCKED" type="DOCKED" visible="false" show_stripe_button="true" weight="0.33" sideWeight="0.5" order="7" side_tool="false" content_ui="tabs" />
       <window_info id="Favorites" active="false" anchor="left" auto_hide="false" internal_type="DOCKED" type="DOCKED" visible="false" show_stripe_button="true" weight="0.33" sideWeight="0.5" order="2" side_tool="true" content_ui="tabs" />
       <window_info id="Debug" active="false" anchor="bottom" auto_hide="false" internal_type="DOCKED" type="DOCKED" visible="false" show_stripe_button="true" weight="0.31947485" sideWeight="0.5" order="3" side_tool="false" content_ui="tabs" />
->>>>>>> bf330f22
       <window_info id="Cvs" active="false" anchor="bottom" auto_hide="false" internal_type="DOCKED" type="DOCKED" visible="false" show_stripe_button="true" weight="0.25" sideWeight="0.5" order="4" side_tool="false" content_ui="tabs" />
       <window_info id="Message" active="false" anchor="bottom" auto_hide="false" internal_type="DOCKED" type="DOCKED" visible="false" show_stripe_button="true" weight="0.33" sideWeight="0.5" order="0" side_tool="false" content_ui="tabs" />
       <window_info id="Commander" active="false" anchor="right" auto_hide="false" internal_type="DOCKED" type="DOCKED" visible="false" show_stripe_button="true" weight="0.4" sideWeight="0.5" order="0" side_tool="false" content_ui="tabs" />
@@ -932,29 +743,11 @@
     <MESSAGE value="Adds a first iteration of the RAPF" />
     <MESSAGE value="Revises the `bounds()` method" />
     <MESSAGE value="Remove the former implementation of the RAPF - was not correct" />
-<<<<<<< HEAD
-    <MESSAGE value="Adds a functioning RAPF" />
-    <MESSAGE value="Unpacks timeseries" />
-    <MESSAGE value="Overhauls multivariate timeseries" />
-    <option name="LAST_COMMIT_MESSAGE" value="Overhauls multivariate timeseries" />
-  </component>
-  <component name="XDebuggerManager">
-    <breakpoint-manager>
-      <breakpoints>
-        <line-breakpoint enabled="true" suspend="THREAD" type="python-line">
-          <url>file://$PROJECT_DIR$/pyfilter/filters/rapf.py</url>
-          <line>133</line>
-          <option name="timeStamp" value="175" />
-        </line-breakpoint>
-      </breakpoints>
-      <option name="time" value="177" />
-=======
     <option name="LAST_COMMIT_MESSAGE" value="Remove the former implementation of the RAPF - was not correct" />
   </component>
   <component name="XDebuggerManager">
     <breakpoint-manager>
       <option name="time" value="163" />
->>>>>>> bf330f22
     </breakpoint-manager>
     <watches-manager />
   </component>
@@ -1084,7 +877,34 @@
         </state>
       </provider>
     </entry>
-<<<<<<< HEAD
+    <entry file="file://$PROJECT_DIR$/pyfilter/helpers/resampling.py">
+      <provider selected="true" editor-type-id="text-editor">
+        <state relative-caret-position="759">
+          <caret line="55" column="0" lean-forward="false" selection-start-line="55" selection-start-column="0" selection-end-line="55" selection-end-column="0" />
+        </state>
+      </provider>
+    </entry>
+    <entry file="file://$PROJECT_DIR$/test/model.py">
+      <provider selected="true" editor-type-id="text-editor">
+        <state relative-caret-position="-651">
+          <caret line="38" column="0" lean-forward="true" selection-start-line="38" selection-start-column="0" selection-end-line="38" selection-end-column="0" />
+        </state>
+      </provider>
+    </entry>
+    <entry file="file://$PROJECT_DIR$/pyfilter/helpers/normalization.py">
+      <provider selected="true" editor-type-id="text-editor">
+        <state relative-caret-position="748">
+          <caret line="44" column="0" lean-forward="false" selection-start-line="44" selection-start-column="0" selection-end-line="44" selection-end-column="0" />
+        </state>
+      </provider>
+    </entry>
+    <entry file="file://$PROJECT_DIR$/pyfilter/helpers/helpers.py">
+      <provider selected="true" editor-type-id="text-editor">
+        <state relative-caret-position="306">
+          <caret line="37" column="22" lean-forward="false" selection-start-line="37" selection-start-column="22" selection-end-line="37" selection-end-column="22" />
+        </state>
+      </provider>
+    </entry>
     <entry file="file://$PROJECT_DIR$/pyfilter/filters/apf.py">
       <provider selected="true" editor-type-id="text-editor">
         <state relative-caret-position="340">
@@ -1096,75 +916,6 @@
       <provider selected="true" editor-type-id="text-editor">
         <state relative-caret-position="200">
           <caret line="600" column="0" lean-forward="false" selection-start-line="600" selection-start-column="0" selection-end-line="600" selection-end-column="0" />
-          <folding />
-        </state>
-      </provider>
-    </entry>
-    <entry file="file://$PROJECT_DIR$/pyfilter/distributions/continuous.py">
-      <provider selected="true" editor-type-id="text-editor">
-        <state relative-caret-position="255">
-          <caret line="37" column="53" lean-forward="false" selection-start-line="37" selection-start-column="53" selection-end-line="37" selection-end-column="53" />
-          <folding />
-=======
-    <entry file="file://$PROJECT_DIR$/pyfilter/helpers/resampling.py">
-      <provider selected="true" editor-type-id="text-editor">
-        <state relative-caret-position="759">
-          <caret line="55" column="0" lean-forward="false" selection-start-line="55" selection-start-column="0" selection-end-line="55" selection-end-column="0" />
-        </state>
-      </provider>
-    </entry>
-    <entry file="file://$PROJECT_DIR$/test/model.py">
-      <provider selected="true" editor-type-id="text-editor">
-        <state relative-caret-position="-651">
-          <caret line="38" column="0" lean-forward="true" selection-start-line="38" selection-start-column="0" selection-end-line="38" selection-end-column="0" />
->>>>>>> bf330f22
-        </state>
-      </provider>
-    </entry>
-    <entry file="file://$PROJECT_DIR$/pyfilter/helpers/normalization.py">
-      <provider selected="true" editor-type-id="text-editor">
-<<<<<<< HEAD
-        <state relative-caret-position="640">
-          <caret line="48" column="4" lean-forward="false" selection-start-line="48" selection-start-column="4" selection-end-line="48" selection-end-column="4" />
-          <folding />
-=======
-        <state relative-caret-position="748">
-          <caret line="44" column="0" lean-forward="false" selection-start-line="44" selection-start-column="0" selection-end-line="44" selection-end-column="0" />
->>>>>>> bf330f22
-        </state>
-      </provider>
-    </entry>
-    <entry file="file://$PROJECT_DIR$/pyfilter/helpers/helpers.py">
-      <provider selected="true" editor-type-id="text-editor">
-<<<<<<< HEAD
-        <state relative-caret-position="298">
-          <caret line="19" column="4" lean-forward="false" selection-start-line="19" selection-start-column="4" selection-end-line="19" selection-end-column="4" />
-          <folding />
-        </state>
-      </provider>
-    </entry>
-    <entry file="file://$APPLICATION_HOME_DIR$/helpers/pydev/pydevd.py">
-      <provider selected="true" editor-type-id="text-editor">
-        <state relative-caret-position="377">
-          <caret line="1595" column="0" lean-forward="false" selection-start-line="1595" selection-start-column="0" selection-end-line="1595" selection-end-column="0" />
-=======
-        <state relative-caret-position="306">
-          <caret line="37" column="22" lean-forward="false" selection-start-line="37" selection-start-column="22" selection-end-line="37" selection-end-column="22" />
-        </state>
-      </provider>
-    </entry>
-    <entry file="file://$PROJECT_DIR$/pyfilter/filters/apf.py">
-      <provider selected="true" editor-type-id="text-editor">
-        <state relative-caret-position="340">
-          <caret line="22" column="8" lean-forward="true" selection-start-line="22" selection-start-column="8" selection-end-line="24" selection-end-column="46" />
-        </state>
-      </provider>
-    </entry>
-    <entry file="file://$USER_HOME$/Anaconda3/Lib/unittest/case.py">
-      <provider selected="true" editor-type-id="text-editor">
-        <state relative-caret-position="200">
-          <caret line="600" column="0" lean-forward="false" selection-start-line="600" selection-start-column="0" selection-end-line="600" selection-end-column="0" />
->>>>>>> bf330f22
           <folding />
         </state>
       </provider>
@@ -1226,18 +977,6 @@
     </entry>
     <entry file="file://$PROJECT_DIR$/test/timeseries.py">
       <provider selected="true" editor-type-id="text-editor">
-<<<<<<< HEAD
-        <state relative-caret-position="-660">
-          <caret line="15" column="21" lean-forward="true" selection-start-line="15" selection-start-column="21" selection-end-line="15" selection-end-column="21" />
-          <folding />
-        </state>
-      </provider>
-    </entry>
-    <entry file="file://$PROJECT_DIR$/test/model.py">
-      <provider selected="true" editor-type-id="text-editor">
-        <state relative-caret-position="374">
-          <caret line="38" column="0" lean-forward="true" selection-start-line="38" selection-start-column="0" selection-end-line="38" selection-end-column="0" />
-=======
         <state relative-caret-position="-238">
           <caret line="19" column="21" lean-forward="true" selection-start-line="19" selection-start-column="21" selection-end-line="19" selection-end-column="21" />
         </state>
@@ -1247,32 +986,15 @@
       <provider selected="true" editor-type-id="text-editor">
         <state relative-caret-position="525">
           <caret line="88" column="8" lean-forward="false" selection-start-line="88" selection-start-column="8" selection-end-line="88" selection-end-column="8" />
->>>>>>> bf330f22
           <folding />
         </state>
       </provider>
     </entry>
     <entry file="file://$PROJECT_DIR$/pyfilter/distributions/continuous.py">
       <provider selected="true" editor-type-id="text-editor">
-<<<<<<< HEAD
-        <state relative-caret-position="104">
-          <caret line="70" column="0" lean-forward="true" selection-start-line="70" selection-start-column="0" selection-end-line="70" selection-end-column="0" />
-          <folding />
-        </state>
-      </provider>
-    </entry>
-    <entry file="file://$PROJECT_DIR$/examples/taylor.py">
-      <provider selected="true" editor-type-id="text-editor">
-        <state relative-caret-position="-7">
-          <caret line="40" column="0" lean-forward="true" selection-start-line="40" selection-start-column="0" selection-end-line="40" selection-end-column="0" />
-          <folding>
-            <element signature="e#0#42#0" expanded="true" />
-          </folding>
-=======
         <state relative-caret-position="255">
           <caret line="37" column="53" lean-forward="false" selection-start-line="37" selection-start-column="53" selection-end-line="37" selection-end-column="53" />
           <folding />
->>>>>>> bf330f22
         </state>
       </provider>
     </entry>
@@ -1288,24 +1010,12 @@
     </entry>
     <entry file="file://$PROJECT_DIR$/pyfilter/model.py">
       <provider selected="true" editor-type-id="text-editor">
-<<<<<<< HEAD
-        <state relative-caret-position="196">
-          <caret line="48" column="0" lean-forward="false" selection-start-line="48" selection-start-column="0" selection-end-line="48" selection-end-column="0" />
-=======
         <state relative-caret-position="529">
           <caret line="57" column="0" lean-forward="false" selection-start-line="57" selection-start-column="0" selection-end-line="57" selection-end-column="0" />
->>>>>>> bf330f22
           <folding />
         </state>
       </provider>
     </entry>
-<<<<<<< HEAD
-    <entry file="file://$PROJECT_DIR$/pyfilter/timeseries/meta.py">
-      <provider selected="true" editor-type-id="text-editor">
-        <state relative-caret-position="353">
-          <caret line="67" column="0" lean-forward="true" selection-start-line="67" selection-start-column="0" selection-end-line="67" selection-end-column="0" />
-          <folding />
-=======
     <entry file="file://$PROJECT_DIR$/pyfilter/filters/rapf.py">
       <provider selected="true" editor-type-id="text-editor">
         <state relative-caret-position="51">
@@ -1336,7 +1046,6 @@
           <folding>
             <element signature="e#0#42#0" expanded="true" />
           </folding>
->>>>>>> bf330f22
         </state>
       </provider>
     </entry>
